#!/usr/bin/env python
"""Create a "virtual" Python installation
"""

<<<<<<< HEAD
virtualenv_version = "1.4.9"
=======
virtualenv_version = "1.4.8-pypy"
>>>>>>> df06e77c

import sys
import os
import optparse
import re
import shutil
import logging
import tempfile
import distutils.sysconfig
try:
    import subprocess
except ImportError, e:
    if sys.version_info <= (2, 3):
        print 'ERROR: %s' % e
        print 'ERROR: this script requires Python 2.4 or greater; or at least the subprocess module.'
        print 'If you copy subprocess.py from a newer version of Python this script will probably work'
        sys.exit(101)
    else:
        raise
try:
    set
except NameError:
    from sets import Set as set

join = os.path.join
py_version = 'python%s.%s' % (sys.version_info[0], sys.version_info[1])

is_jython = sys.platform.startswith('java')
is_pypy = hasattr(sys, 'pypy_version_info')

if is_pypy:
    expected_exe = 'pypy-c'
elif is_jython:
    expected_exe = 'jython'
else:
    expected_exe = 'python'


REQUIRED_MODULES = ['os', 'posix', 'posixpath', 'nt', 'ntpath', 'genericpath',
                    'fnmatch', 'locale', 'encodings', 'codecs',
                    'stat', 'UserDict', 'readline', 'copy_reg', 'types',
                    're', 'sre', 'sre_parse', 'sre_constants', 'sre_compile',
                    'zlib']

REQUIRED_FILES = ['lib-dynload', 'config']

if sys.version_info[:2] >= (2, 6):
    REQUIRED_MODULES.extend(['warnings', 'linecache', '_abcoll', 'abc'])
if sys.version_info[:2] <= (2, 3):
    REQUIRED_MODULES.extend(['sets', '__future__'])
if is_pypy:
    # these are needed to correctly display the exceptions that may happen
    # during the bootstrap
    REQUIRED_MODULES.extend(['traceback', 'linecache'])

class Logger(object):

    """
    Logging object for use in command-line script.  Allows ranges of
    levels, to avoid some redundancy of displayed information.
    """

    DEBUG = logging.DEBUG
    INFO = logging.INFO
    NOTIFY = (logging.INFO+logging.WARN)/2
    WARN = WARNING = logging.WARN
    ERROR = logging.ERROR
    FATAL = logging.FATAL

    LEVELS = [DEBUG, INFO, NOTIFY, WARN, ERROR, FATAL]

    def __init__(self, consumers):
        self.consumers = consumers
        self.indent = 0
        self.in_progress = None
        self.in_progress_hanging = False

    def debug(self, msg, *args, **kw):
        self.log(self.DEBUG, msg, *args, **kw)
    def info(self, msg, *args, **kw):
        self.log(self.INFO, msg, *args, **kw)
    def notify(self, msg, *args, **kw):
        self.log(self.NOTIFY, msg, *args, **kw)
    def warn(self, msg, *args, **kw):
        self.log(self.WARN, msg, *args, **kw)
    def error(self, msg, *args, **kw):
        self.log(self.WARN, msg, *args, **kw)
    def fatal(self, msg, *args, **kw):
        self.log(self.FATAL, msg, *args, **kw)
    def log(self, level, msg, *args, **kw):
        if args:
            if kw:
                raise TypeError(
                    "You may give positional or keyword arguments, not both")
        args = args or kw
        rendered = None
        for consumer_level, consumer in self.consumers:
            if self.level_matches(level, consumer_level):
                if (self.in_progress_hanging
                    and consumer in (sys.stdout, sys.stderr)):
                    self.in_progress_hanging = False
                    sys.stdout.write('\n')
                    sys.stdout.flush()
                if rendered is None:
                    if args:
                        rendered = msg % args
                    else:
                        rendered = msg
                    rendered = ' '*self.indent + rendered
                if hasattr(consumer, 'write'):
                    consumer.write(rendered+'\n')
                else:
                    consumer(rendered)

    def start_progress(self, msg):
        assert not self.in_progress, (
            "Tried to start_progress(%r) while in_progress %r"
            % (msg, self.in_progress))
        if self.level_matches(self.NOTIFY, self._stdout_level()):
            sys.stdout.write(msg)
            sys.stdout.flush()
            self.in_progress_hanging = True
        else:
            self.in_progress_hanging = False
        self.in_progress = msg

    def end_progress(self, msg='done.'):
        assert self.in_progress, (
            "Tried to end_progress without start_progress")
        if self.stdout_level_matches(self.NOTIFY):
            if not self.in_progress_hanging:
                # Some message has been printed out since start_progress
                sys.stdout.write('...' + self.in_progress + msg + '\n')
                sys.stdout.flush()
            else:
                sys.stdout.write(msg + '\n')
                sys.stdout.flush()
        self.in_progress = None
        self.in_progress_hanging = False

    def show_progress(self):
        """If we are in a progress scope, and no log messages have been
        shown, write out another '.'"""
        if self.in_progress_hanging:
            sys.stdout.write('.')
            sys.stdout.flush()

    def stdout_level_matches(self, level):
        """Returns true if a message at this level will go to stdout"""
        return self.level_matches(level, self._stdout_level())

    def _stdout_level(self):
        """Returns the level that stdout runs at"""
        for level, consumer in self.consumers:
            if consumer is sys.stdout:
                return level
        return self.FATAL

    def level_matches(self, level, consumer_level):
        """
        >>> l = Logger()
        >>> l.level_matches(3, 4)
        False
        >>> l.level_matches(3, 2)
        True
        >>> l.level_matches(slice(None, 3), 3)
        False
        >>> l.level_matches(slice(None, 3), 2)
        True
        >>> l.level_matches(slice(1, 3), 1)
        True
        >>> l.level_matches(slice(2, 3), 1)
        False
        """
        if isinstance(level, slice):
            start, stop = level.start, level.stop
            if start is not None and start > consumer_level:
                return False
            if stop is not None or stop <= consumer_level:
                return False
            return True
        else:
            return level >= consumer_level

    #@classmethod
    def level_for_integer(cls, level):
        levels = cls.LEVELS
        if level < 0:
            return levels[0]
        if level >= len(levels):
            return levels[-1]
        return levels[level]

    level_for_integer = classmethod(level_for_integer)

def mkdir(path):
    if not os.path.exists(path):
        logger.info('Creating %s', path)
        os.makedirs(path)
    else:
        logger.info('Directory %s already exists', path)

def copyfile(src, dest, symlink=True):
    if not os.path.exists(src):
        # Some bad symlink in the src
        logger.warn('Cannot find file %s (bad symlink)', src)
        return
    if os.path.exists(dest):
        logger.debug('File %s already exists', dest)
        return
    if not os.path.exists(os.path.dirname(dest)):
        logger.info('Creating parent directories for %s' % os.path.dirname(dest))
        os.makedirs(os.path.dirname(dest))
    if symlink and hasattr(os, 'symlink'):
        logger.info('Symlinking %s', dest)
        os.symlink(os.path.abspath(src), dest)
    else:
        logger.info('Copying to %s', dest)
        if os.path.isdir(src):
            shutil.copytree(src, dest, True)
        else:
            shutil.copy2(src, dest)

def writefile(dest, content, overwrite=True):
    if not os.path.exists(dest):
        logger.info('Writing %s', dest)
        f = open(dest, 'wb')
        f.write(content)
        f.close()
        return
    else:
        f = open(dest, 'rb')
        c = f.read()
        f.close()
        if c != content:
            if not overwrite:
                logger.notify('File %s exists with different content; not overwriting', dest)
                return
            logger.notify('Overwriting %s with new content', dest)
            f = open(dest, 'wb')
            f.write(content)
            f.close()
        else:
            logger.info('Content %s already in place', dest)

def rmtree(dir):
    if os.path.exists(dir):
        logger.notify('Deleting tree %s', dir)
        shutil.rmtree(dir)
    else:
        logger.info('Do not need to delete %s; already gone', dir)

def make_exe(fn):
    if hasattr(os, 'chmod'):
        oldmode = os.stat(fn).st_mode & 07777
        newmode = (oldmode | 0555) & 07777
        os.chmod(fn, newmode)
        logger.info('Changed mode of %s to %s', fn, oct(newmode))

def _find_file(filename, dirs):
    for dir in dirs:
        if os.path.exists(join(dir, filename)):
            return join(dir, filename)
    return filename

def _install_req(py_executable, unzip=False, distribute=False):
    if not distribute:
        setup_fn = 'setuptools-0.6c11-py%s.egg' % sys.version[:3]
        project_name = 'setuptools'
        bootstrap_script = EZ_SETUP_PY
        source = None
    else:
        setup_fn = None
        source = 'distribute-0.6.8.tar.gz'
        project_name = 'distribute'
        bootstrap_script = DISTRIBUTE_SETUP_PY
        try:
            # check if the global Python has distribute installed or plain
            # setuptools
            import pkg_resources
            if not hasattr(pkg_resources, '_distribute'):
                location = os.path.dirname(pkg_resources.__file__)
                logger.notify("A globally installed setuptools was found (in %s)" % location)
                logger.notify("Use the --no-site-packages option to use distribute in "
                              "the virtualenv.")
        except ImportError:
            pass

    search_dirs = file_search_dirs()

    if setup_fn is not None:
        setup_fn = _find_file(setup_fn, search_dirs)

    if source is not None:
        source = _find_file(source, search_dirs)

    if is_jython and os._name == 'nt':
        # Jython's .bat sys.executable can't handle a command line
        # argument with newlines
        fd, ez_setup = tempfile.mkstemp('.py')
        os.write(fd, bootstrap_script)
        os.close(fd)
        cmd = [py_executable, ez_setup]
    else:
        cmd = [py_executable, '-c', bootstrap_script]
    if unzip:
        cmd.append('--always-unzip')
    env = {}
    remove_from_env = []
    if logger.stdout_level_matches(logger.DEBUG):
        cmd.append('-v')

    old_chdir = os.getcwd()
    if setup_fn is not None and os.path.exists(setup_fn):
        logger.info('Using existing %s egg: %s' % (project_name, setup_fn))
        cmd.append(setup_fn)
        if os.environ.get('PYTHONPATH'):
            env['PYTHONPATH'] = setup_fn + os.path.pathsep + os.environ['PYTHONPATH']
        else:
            env['PYTHONPATH'] = setup_fn
    else:
        # the source is found, let's chdir
        if source is not None and os.path.exists(source):
            os.chdir(os.path.dirname(source))
            # in this case, we want to be sure that PYTHONPATH is unset (not
            # just empty, really unset), else CPython tries to import the
            # site.py that it's in virtualenv_support
            remove_from_env.append('PYTHONPATH')
        else:
            logger.info('No %s egg found; downloading' % project_name)
        cmd.extend(['--always-copy', '-U', project_name])
    logger.start_progress('Installing %s...' % project_name)
    logger.indent += 2
    cwd = None
    if project_name == 'distribute':
        env['DONT_PATCH_SETUPTOOLS'] = 'true'

    def _filter_ez_setup(line):
        return filter_ez_setup(line, project_name)

    if not os.access(os.getcwd(), os.W_OK):
        cwd = tempfile.mkdtemp()
        if source is not None and os.path.exists(source):
            # the current working dir is hostile, let's copy the
            # tarball to a temp dir
            target = os.path.join(cwd, os.path.split(source)[-1])
            shutil.copy(source, target)
    try:
        call_subprocess(cmd, show_stdout=False,
                        filter_stdout=_filter_ez_setup,
                        extra_env=env,
                        remove_from_env=remove_from_env,
                        cwd=cwd)
    finally:
        logger.indent -= 2
        logger.end_progress()
        if os.getcwd() != old_chdir:
            os.chdir(old_chdir)
        if is_jython and os._name == 'nt':
            os.remove(ez_setup)

def file_search_dirs():
    here = os.path.dirname(os.path.abspath(__file__))
    dirs = ['.', here,
            join(here, 'virtualenv_support')]
    if os.path.splitext(os.path.dirname(__file__))[0] != 'virtualenv':
        # Probably some boot script; just in case virtualenv is installed...
        try:
            import virtualenv
        except ImportError:
            pass
        else:
            dirs.append(os.path.join(os.path.dirname(virtualenv.__file__), 'virtualenv_support'))
    return [d for d in dirs if os.path.isdir(d)]

def install_setuptools(py_executable, unzip=False):
    _install_req(py_executable, unzip)

def install_distribute(py_executable, unzip=False):
    _install_req(py_executable, unzip, distribute=True)

_pip_re = re.compile(r'^pip-.*(zip|tar.gz|tar.bz2|tgz|tbz)$', re.I)
def install_pip(py_executable):
    filenames = []
    for dir in file_search_dirs():
        filenames.extend([join(dir, fn) for fn in os.listdir(dir)
                          if _pip_re.search(fn)])
    filenames.sort(key=lambda x: os.path.basename(x).lower())
    if not filenames:
        filename = 'pip'
    else:
        filename = filenames[-1]
    easy_install_script = 'easy_install'
    if sys.platform == 'win32':
        easy_install_script = 'easy_install-script.py'
    cmd = [py_executable, join(os.path.dirname(py_executable), easy_install_script), filename]
    if filename == 'pip':
        logger.info('Installing pip from network...')
    else:
        logger.info('Installing %s' % os.path.basename(filename))
    logger.indent += 2
    def _filter_setup(line):
        return filter_ez_setup(line, 'pip')
    try:
        call_subprocess(cmd, show_stdout=False,
                        filter_stdout=_filter_setup)
    finally:
        logger.indent -= 2

def filter_ez_setup(line, project_name='setuptools'):
    if not line.strip():
        return Logger.DEBUG
    if project_name == 'distribute':
        for prefix in ('Extracting', 'Now working', 'Installing', 'Before',
                       'Scanning', 'Setuptools', 'Egg', 'Already',
                       'running', 'writing', 'reading', 'installing',
                       'creating', 'copying', 'byte-compiling', 'removing',
                       'Processing'):
            if line.startswith(prefix):
                return Logger.DEBUG
        return Logger.DEBUG
    for prefix in ['Reading ', 'Best match', 'Processing setuptools',
                   'Copying setuptools', 'Adding setuptools',
                   'Installing ', 'Installed ']:
        if line.startswith(prefix):
            return Logger.DEBUG
    return Logger.INFO

def main():
    parser = optparse.OptionParser(
        version=virtualenv_version,
        usage="%prog [OPTIONS] DEST_DIR")

    parser.add_option(
        '-v', '--verbose',
        action='count',
        dest='verbose',
        default=0,
        help="Increase verbosity")

    parser.add_option(
        '-q', '--quiet',
        action='count',
        dest='quiet',
        default=0,
        help='Decrease verbosity')

    parser.add_option(
        '-p', '--python',
        dest='python',
        metavar='PYTHON_EXE',
        help='The Python interpreter to use, e.g., --python=python2.5 will use the python2.5 '
        'interpreter to create the new environment.  The default is the interpreter that '
        'virtualenv was installed with (%s)' % sys.executable)

    parser.add_option(
        '--clear',
        dest='clear',
        action='store_true',
        help="Clear out the non-root install and start from scratch")

    parser.add_option(
        '--no-site-packages',
        dest='no_site_packages',
        action='store_true',
        help="Don't give access to the global site-packages dir to the "
             "virtual environment")

    parser.add_option(
        '--unzip-setuptools',
        dest='unzip_setuptools',
        action='store_true',
        help="Unzip Setuptools or Distribute when installing it")

    parser.add_option(
        '--relocatable',
        dest='relocatable',
        action='store_true',
        help='Make an EXISTING virtualenv environment relocatable.  '
        'This fixes up scripts and makes all .pth files relative')

    parser.add_option(
        '--distribute',
        dest='use_distribute',
        action='store_true',
        help='Use Distribute instead of Setuptools. Set environ variable '
        'VIRTUALENV_USE_DISTRIBUTE to make it the default ')

    parser.add_option(
        '--prompt=',
        dest='prompt',
        help='Provides an alternative prompt prefix for this environment')

    if 'extend_parser' in globals():
        extend_parser(parser)

    options, args = parser.parse_args()

    global logger

    if 'adjust_options' in globals():
        adjust_options(options, args)

    verbosity = options.verbose - options.quiet
    logger = Logger([(Logger.level_for_integer(2-verbosity), sys.stdout)])

    if options.python and not os.environ.get('VIRTUALENV_INTERPRETER_RUNNING'):
        env = os.environ.copy()
        interpreter = resolve_interpreter(options.python)
        if interpreter == sys.executable:
            logger.warn('Already using interpreter %s' % interpreter)
        else:
            logger.notify('Running virtualenv with interpreter %s' % interpreter)
            env['VIRTUALENV_INTERPRETER_RUNNING'] = 'true'
            file = __file__
            if file.endswith('.pyc'):
                file = file[:-1]
            popen = subprocess.Popen([interpreter, file] + sys.argv[1:], env=env)
            raise SystemExit(popen.wait())

    if not args:
        print 'You must provide a DEST_DIR'
        parser.print_help()
        sys.exit(2)
    if len(args) > 1:
        print 'There must be only one argument: DEST_DIR (you gave %s)' % (
            ' '.join(args))
        parser.print_help()
        sys.exit(2)

    home_dir = args[0]

    if os.environ.get('WORKING_ENV'):
        logger.fatal('ERROR: you cannot run virtualenv while in a workingenv')
        logger.fatal('Please deactivate your workingenv, then re-run this script')
        sys.exit(3)

    if 'PYTHONHOME' in os.environ:
        logger.warn('PYTHONHOME is set.  You *must* activate the virtualenv before using it')
        del os.environ['PYTHONHOME']

    if options.relocatable:
        make_environment_relocatable(home_dir)
        return

    create_environment(home_dir, site_packages=not options.no_site_packages, clear=options.clear,
                       unzip_setuptools=options.unzip_setuptools,
                       use_distribute=options.use_distribute,
                       prompt=options.prompt)
    if 'after_install' in globals():
        after_install(options, home_dir)

def call_subprocess(cmd, show_stdout=True,
                    filter_stdout=None, cwd=None,
                    raise_on_returncode=True, extra_env=None,
                    remove_from_env=None):
    cmd_parts = []
    for part in cmd:
        if len(part) > 40:
            part = part[:30]+"..."+part[-5:]
        if ' ' in part or '\n' in part or '"' in part or "'" in part:
            part = '"%s"' % part.replace('"', '\\"')
        cmd_parts.append(part)
    cmd_desc = ' '.join(cmd_parts)
    if show_stdout:
        stdout = None
    else:
        stdout = subprocess.PIPE
    logger.debug("Running command %s" % cmd_desc)
    if extra_env or remove_from_env:
        env = os.environ.copy()
        if extra_env:
            env.update(extra_env)
        if remove_from_env:
            for varname in remove_from_env:
                env.pop(varname, None)
    else:
        env = None
    try:
        proc = subprocess.Popen(
            cmd, stderr=subprocess.STDOUT, stdin=None, stdout=stdout,
            cwd=cwd, env=env)
    except Exception, e:
        logger.fatal(
            "Error %s while executing command %s" % (e, cmd_desc))
        raise
    all_output = []
    if stdout is not None:
        stdout = proc.stdout
        while 1:
            line = stdout.readline()
            if not line:
                break
            line = line.rstrip()
            all_output.append(line)
            if filter_stdout:
                level = filter_stdout(line)
                if isinstance(level, tuple):
                    level, line = level
                logger.log(level, line)
                if not logger.stdout_level_matches(level):
                    logger.show_progress()
            else:
                logger.info(line)
    else:
        proc.communicate()
    proc.wait()
    if proc.returncode:
        if raise_on_returncode:
            if all_output:
                logger.notify('Complete output from command %s:' % cmd_desc)
                logger.notify('\n'.join(all_output) + '\n----------------------------------------')
            raise OSError(
                "Command %s failed with error code %s"
                % (cmd_desc, proc.returncode))
        else:
            logger.warn(
                "Command %s had error code %s"
                % (cmd_desc, proc.returncode))


def create_environment(home_dir, site_packages=True, clear=False,
                       unzip_setuptools=False, use_distribute=False,
                       prompt=None):
    """
    Creates a new environment in ``home_dir``.

    If ``site_packages`` is true (the default) then the global
    ``site-packages/`` directory will be on the path.

    If ``clear`` is true (default False) then the environment will
    first be cleared.
    """
    home_dir, lib_dir, inc_dir, bin_dir = path_locations(home_dir)

    py_executable = os.path.abspath(install_python(
        home_dir, lib_dir, inc_dir, bin_dir,
        site_packages=site_packages, clear=clear))

    install_distutils(home_dir)

    if use_distribute or os.environ.get('VIRTUALENV_USE_DISTRIBUTE'):
        install_distribute(py_executable, unzip=unzip_setuptools)
    else:
        install_setuptools(py_executable, unzip=unzip_setuptools)

    install_pip(py_executable)

    install_activate(home_dir, bin_dir, prompt)

def path_locations(home_dir):
    """Return the path locations for the environment (where libraries are,
    where scripts go, etc)"""
    # XXX: We'd use distutils.sysconfig.get_python_inc/lib but its
    # prefix arg is broken: http://bugs.python.org/issue3386
    if sys.platform == 'win32':
        # Windows has lots of problems with executables with spaces in
        # the name; this function will remove them (using the ~1
        # format):
        mkdir(home_dir)
        if ' ' in home_dir:
            try:
                import win32api
            except ImportError:
                print 'Error: the path "%s" has a space in it' % home_dir
                print 'To handle these kinds of paths, the win32api module must be installed:'
                print '  http://sourceforge.net/projects/pywin32/'
                sys.exit(3)
            home_dir = win32api.GetShortPathName(home_dir)
        lib_dir = join(home_dir, 'Lib')
        inc_dir = join(home_dir, 'Include')
        bin_dir = join(home_dir, 'Scripts')
    elif is_jython:
        lib_dir = join(home_dir, 'Lib')
        inc_dir = join(home_dir, 'Include')
        bin_dir = join(home_dir, 'bin')
    elif is_pypy:
        lib_dir = home_dir
        inc_dir = join(home_dir, 'include')
        bin_dir = join(home_dir, 'bin')
    else:
        lib_dir = join(home_dir, 'lib', py_version)
        inc_dir = join(home_dir, 'include', py_version)
        bin_dir = join(home_dir, 'bin')
    return home_dir, lib_dir, inc_dir, bin_dir


def change_prefix(filename, dst_prefix):
    prefixes = [sys.prefix]
    if hasattr(sys, 'real_prefix'):
        prefixes.append(sys.real_prefix)
    prefixes = map(os.path.abspath, prefixes)
    filename = os.path.abspath(filename)
    for src_prefix in prefixes:
        if filename.startswith(src_prefix):
            _, relpath = filename.split(src_prefix, 1)
            assert relpath[0] == '/'
            relpath = relpath[1:]
            return join(dst_prefix, relpath)
    assert False, "Filename %s does not start with any of these prefixes: %s" % \
        (filename, prefixes)

def copy_required_modules(dst_prefix):
    import imp
    for modname in REQUIRED_MODULES:
        if modname in sys.builtin_module_names:
            logger.info("Ignoring built-in bootstrap module: %s" % modname)
            continue
        try:
            f, filename, _ = imp.find_module(modname)
        except ImportError:
            logger.info("Cannot import bootstrap module: %s" % modname)
        else:
            if f is not None:
                f.close()
            dst_filename = change_prefix(filename, dst_prefix)
            copyfile(filename, dst_filename)
            if filename.endswith('.pyc'):
                pyfile = filename[:-1]
                if os.path.exists(pyfile):
                    copyfile(pyfile, dst_filename[:-1])


def install_python(home_dir, lib_dir, inc_dir, bin_dir, site_packages, clear):
    """Install just the base environment, no distutils patches etc"""
    if sys.executable.startswith(bin_dir):
        print 'Please use the *system* python to run this script'
        return

    if clear:
        rmtree(lib_dir)
        ## FIXME: why not delete it?
        ## Maybe it should delete everything with #!/path/to/venv/python in it
        logger.notify('Not deleting %s', bin_dir)

    if hasattr(sys, 'real_prefix'):
        logger.notify('Using real prefix %r' % sys.real_prefix)
        prefix = sys.real_prefix
    else:
        prefix = sys.prefix
    mkdir(lib_dir)
    fix_lib64(lib_dir)
    stdlib_dirs = [os.path.dirname(os.__file__)]
    if sys.platform == 'win32':
        stdlib_dirs.append(join(os.path.dirname(stdlib_dirs[0]), 'DLLs'))
    elif sys.platform == 'darwin':
        stdlib_dirs.append(join(stdlib_dirs[0], 'site-packages'))
    if hasattr(os, 'symlink'):
        logger.info('Symlinking Python bootstrap modules')
    else:
        logger.info('Copying Python bootstrap modules')
    logger.indent += 2
    try:
        # copy required files...
        for stdlib_dir in stdlib_dirs:
            if not os.path.isdir(stdlib_dir):
                continue
            for fn in os.listdir(stdlib_dir):
                if fn != 'site-packages' and os.path.splitext(fn)[0] in REQUIRED_FILES:
                    copyfile(join(stdlib_dir, fn), join(lib_dir, fn))
        # ...and modules
        copy_required_modules(home_dir)
    finally:
        logger.indent -= 2
    mkdir(join(lib_dir, 'site-packages'))
    import site
    site_filename = site.__file__
    if site_filename.endswith('.pyc'):
        site_filename = site_filename[:-1]
    elif site_filename.endswith('$py.class'):
        site_filename = site_filename.replace('$py.class', '.py')
    site_filename_dst = change_prefix(site_filename, home_dir)
    site_dir = os.path.dirname(site_filename_dst)
    writefile(site_filename_dst, SITE_PY)
    writefile(join(site_dir, 'orig-prefix.txt'), prefix)
    site_packages_filename = join(site_dir, 'no-global-site-packages.txt')
    if not site_packages:
        writefile(site_packages_filename, '')
    else:
        if os.path.exists(site_packages_filename):
            logger.info('Deleting %s' % site_packages_filename)
            os.unlink(site_packages_filename)

    if is_pypy:
        stdinc_dir = join(prefix, 'include')
    else:
        stdinc_dir = join(prefix, 'include', py_version)
    if os.path.exists(stdinc_dir):
        copyfile(stdinc_dir, inc_dir)
    else:
        logger.debug('No include dir %s' % stdinc_dir)

    if sys.exec_prefix != prefix:
        if sys.platform == 'win32':
            exec_dir = join(sys.exec_prefix, 'lib')
        elif is_jython:
            exec_dir = join(sys.exec_prefix, 'Lib')
        else:
            exec_dir = join(sys.exec_prefix, 'lib', py_version)
        for fn in os.listdir(exec_dir):
            copyfile(join(exec_dir, fn), join(lib_dir, fn))

    if is_jython:
        # Jython has either jython-dev.jar and javalib/ dir, or just
        # jython.jar
        for name in 'jython-dev.jar', 'javalib', 'jython.jar':
            src = join(prefix, name)
            if os.path.exists(src):
                copyfile(src, join(home_dir, name))
        # XXX: registry should always exist after Jython 2.5rc1
        src = join(prefix, 'registry')
        if os.path.exists(src):
            copyfile(src, join(home_dir, 'registry'), symlink=False)
        copyfile(join(prefix, 'cachedir'), join(home_dir, 'cachedir'),
                 symlink=False)

    mkdir(bin_dir)
    py_executable = join(bin_dir, os.path.basename(sys.executable))
    if 'Python.framework' in prefix:
        if re.search(r'/Python(?:-32|-64)*$', py_executable):
            # The name of the python executable is not quite what
            # we want, rename it.
            py_executable = os.path.join(
                    os.path.dirname(py_executable), 'python')

    logger.notify('New %s executable in %s', expected_exe, py_executable)
    if sys.executable != py_executable:
        ## FIXME: could I just hard link?
        executable = sys.executable
        if sys.platform == 'cygwin' and os.path.exists(executable + '.exe'):
            # Cygwin misreports sys.executable sometimes
            executable += '.exe'
            py_executable += '.exe'
            logger.info('Executable actually exists in %s' % executable)
        shutil.copyfile(executable, py_executable)
        make_exe(py_executable)
        if sys.platform == 'win32' or sys.platform == 'cygwin':
            pythonw = os.path.join(os.path.dirname(sys.executable), 'pythonw.exe')
            if os.path.exists(pythonw):
                logger.info('Also created pythonw.exe')
                shutil.copyfile(pythonw, os.path.join(os.path.dirname(py_executable), 'pythonw.exe'))
        if is_pypy:
            # make a symlink python --> pypy-c
            python_executable = os.path.join(os.path.dirname(py_executable), 'python')
            logger.info('Also created executable %s' % python_executable)
            copyfile(py_executable, python_executable)

    if os.path.splitext(os.path.basename(py_executable))[0] != expected_exe:
        secondary_exe = os.path.join(os.path.dirname(py_executable),
                                     expected_exe)
        py_executable_ext = os.path.splitext(py_executable)[1]
        if py_executable_ext == '.exe':
            # python2.4 gives an extension of '.4' :P
            secondary_exe += py_executable_ext
        if os.path.exists(secondary_exe):
            logger.warn('Not overwriting existing %s script %s (you must use %s)'
                        % (expected_exe, secondary_exe, py_executable))
        else:
            logger.notify('Also creating executable in %s' % secondary_exe)
            shutil.copyfile(sys.executable, secondary_exe)
            make_exe(secondary_exe)

    if 'Python.framework' in prefix:
        logger.debug('MacOSX Python framework detected')

        # Make sure we use the the embedded interpreter inside
        # the framework, even if sys.executable points to
        # the stub executable in ${sys.prefix}/bin
        # See http://groups.google.com/group/python-virtualenv/
        #                              browse_thread/thread/17cab2f85da75951
        original_python = os.path.join(
            prefix, 'Resources/Python.app/Contents/MacOS/Python')
        shutil.copy(original_python, py_executable)

        # Copy the framework's dylib into the virtual
        # environment
        virtual_lib = os.path.join(home_dir, '.Python')

        if os.path.exists(virtual_lib):
            os.unlink(virtual_lib)
        copyfile(
            os.path.join(prefix, 'Python'),
            virtual_lib)

        # And then change the install_name of the copied python executable
        try:
            call_subprocess(
                ["install_name_tool", "-change",
                 os.path.join(prefix, 'Python'),
                 '@executable_path/../.Python',
                 py_executable])
        except:
            logger.fatal(
                "Could not call install_name_tool -- you must have Apple's development tools installed")
            raise

        # Some tools depend on pythonX.Y being present
        py_executable_version = '%s.%s' % (
            sys.version_info[0], sys.version_info[1])
        if not py_executable.endswith(py_executable_version):
            # symlinking pythonX.Y > python
            pth = py_executable + '%s.%s' % (
                    sys.version_info[0], sys.version_info[1])
            if os.path.exists(pth):
                os.unlink(pth)
            os.symlink('python', pth)
        else:
            # reverse symlinking python -> pythonX.Y (with --python)
            pth = join(bin_dir, 'python')
            if os.path.exists(pth):
                os.unlink(pth)
            os.symlink(os.path.basename(py_executable), pth)

    if sys.platform == 'win32' and ' ' in py_executable:
        # There's a bug with subprocess on Windows when using a first
        # argument that has a space in it.  Instead we have to quote
        # the value:
        py_executable = '"%s"' % py_executable
    cmd = [py_executable, '-c', 'import sys; print sys.prefix']
    logger.info('Testing executable with %s %s "%s"' % tuple(cmd))
    proc = subprocess.Popen(cmd,
                            stdout=subprocess.PIPE)
    proc_stdout, proc_stderr = proc.communicate()
    proc_stdout = os.path.normcase(os.path.abspath(proc_stdout.strip()))
    if proc_stdout != os.path.normcase(os.path.abspath(home_dir)):
        logger.fatal(
            'ERROR: The executable %s is not functioning' % py_executable)
        logger.fatal(
            'ERROR: It thinks sys.prefix is %r (should be %r)'
            % (proc_stdout, os.path.normcase(os.path.abspath(home_dir))))
        logger.fatal(
            'ERROR: virtualenv is not compatible with this system or executable')
        if sys.platform == 'win32':
            logger.fatal(
                'Note: some Windows users have reported this error when they installed Python for "Only this user".  The problem may be resolvable if you install Python "For all users".  (See https://bugs.launchpad.net/virtualenv/+bug/352844)')
        sys.exit(100)
    else:
        logger.info('Got sys.prefix result: %r' % proc_stdout)

    pydistutils = os.path.expanduser('~/.pydistutils.cfg')
    if os.path.exists(pydistutils):
        logger.notify('Please make sure you remove any previous custom paths from '
                      'your %s file.' % pydistutils)
    ## FIXME: really this should be calculated earlier
    return py_executable

def install_activate(home_dir, bin_dir, prompt=None):
    if sys.platform == 'win32' or is_jython and os._name == 'nt':
        files = {'activate.bat': ACTIVATE_BAT,
                 'deactivate.bat': DEACTIVATE_BAT}
        if os.environ.get('OS') == 'Windows_NT' and os.environ.get('OSTYPE') == 'cygwin':
            files['activate'] = ACTIVATE_SH
    else:
        files = {'activate': ACTIVATE_SH}
    files['activate_this.py'] = ACTIVATE_THIS
    vname = os.path.basename(os.path.abspath(home_dir))
    for name, content in files.items():
        content = content.replace('__VIRTUAL_PROMPT__', prompt or '')
        content = content.replace('__VIRTUAL_WINPROMPT__', prompt or '(%s)' % vname)
        content = content.replace('__VIRTUAL_ENV__', os.path.abspath(home_dir))
        content = content.replace('__VIRTUAL_NAME__', vname)
        content = content.replace('__BIN_NAME__', os.path.basename(bin_dir))
        writefile(os.path.join(bin_dir, name), content)

def install_distutils(home_dir):
    distutils_path = change_prefix(distutils.__path__[0], home_dir)
    mkdir(distutils_path)
    ## FIXME: maybe this prefix setting should only be put in place if
    ## there's a local distutils.cfg with a prefix setting?
    home_dir = os.path.abspath(home_dir)
    ## FIXME: this is breaking things, removing for now:
    #distutils_cfg = DISTUTILS_CFG + "\n[install]\nprefix=%s\n" % home_dir
    writefile(os.path.join(distutils_path, '__init__.py'), DISTUTILS_INIT)
    writefile(os.path.join(distutils_path, 'distutils.cfg'), DISTUTILS_CFG, overwrite=False)

def fix_lib64(lib_dir):
    """
    Some platforms (particularly Gentoo on x64) put things in lib64/pythonX.Y
    instead of lib/pythonX.Y.  If this is such a platform we'll just create a
    symlink so lib64 points to lib
    """
    if [p for p in distutils.sysconfig.get_config_vars().values()
        if isinstance(p, basestring) and 'lib64' in p]:
        logger.debug('This system uses lib64; symlinking lib64 to lib')
        assert os.path.basename(lib_dir) == 'python%s' % sys.version[:3], (
            "Unexpected python lib dir: %r" % lib_dir)
        lib_parent = os.path.dirname(lib_dir)
        assert os.path.basename(lib_parent) == 'lib', (
            "Unexpected parent dir: %r" % lib_parent)
        copyfile(lib_parent, os.path.join(os.path.dirname(lib_parent), 'lib64'))

def resolve_interpreter(exe):
    """
    If the executable given isn't an absolute path, search $PATH for the interpreter
    """
    if os.path.abspath(exe) != exe:
        paths = os.environ.get('PATH', '').split(os.pathsep)
        for path in paths:
            if os.path.exists(os.path.join(path, exe)):
                exe = os.path.join(path, exe)
                break
    if not os.path.exists(exe):
        logger.fatal('The executable %s (from --python=%s) does not exist' % (exe, exe))
        sys.exit(3)
    return exe

############################################################
## Relocating the environment:

def make_environment_relocatable(home_dir):
    """
    Makes the already-existing environment use relative paths, and takes out
    the #!-based environment selection in scripts.
    """
    home_dir, lib_dir, inc_dir, bin_dir = path_locations(home_dir)
    activate_this = os.path.join(bin_dir, 'activate_this.py')
    if not os.path.exists(activate_this):
        logger.fatal(
            'The environment doesn\'t have a file %s -- please re-run virtualenv '
            'on this environment to update it' % activate_this)
    fixup_scripts(home_dir)
    fixup_pth_and_egg_link(home_dir)
    ## FIXME: need to fix up distutils.cfg

OK_ABS_SCRIPTS = ['python', 'python%s' % sys.version[:3],
                  'activate', 'activate.bat', 'activate_this.py']

def fixup_scripts(home_dir):
    # This is what we expect at the top of scripts:
    shebang = '#!%s/bin/python' % os.path.normcase(os.path.abspath(home_dir))
    # This is what we'll put:
    new_shebang = '#!/usr/bin/env python%s' % sys.version[:3]
    activate = "import os; activate_this=os.path.join(os.path.dirname(__file__), 'activate_this.py'); execfile(activate_this, dict(__file__=activate_this)); del os, activate_this"
    bin_dir = os.path.join(home_dir, 'bin')
    home_dir, lib_dir, inc_dir, bin_dir = path_locations(home_dir)
    for filename in os.listdir(bin_dir):
        filename = os.path.join(bin_dir, filename)
        if not os.path.isfile(filename):
            # ignore subdirs, e.g. .svn ones.
            continue
        f = open(filename, 'rb')
        lines = f.readlines()
        f.close()
        if not lines:
            logger.warn('Script %s is an empty file' % filename)
            continue
        if not lines[0].strip().startswith(shebang):
            if os.path.basename(filename) in OK_ABS_SCRIPTS:
                logger.debug('Cannot make script %s relative' % filename)
            elif lines[0].strip() == new_shebang:
                logger.info('Script %s has already been made relative' % filename)
            else:
                logger.warn('Script %s cannot be made relative (it\'s not a normal script that starts with %s)'
                            % (filename, shebang))
            continue
        logger.notify('Making script %s relative' % filename)
        lines = [new_shebang+'\n', activate+'\n'] + lines[1:]
        f = open(filename, 'wb')
        f.writelines(lines)
        f.close()

def fixup_pth_and_egg_link(home_dir, sys_path=None):
    """Makes .pth and .egg-link files use relative paths"""
    home_dir = os.path.normcase(os.path.abspath(home_dir))
    if sys_path is None:
        sys_path = sys.path
    for path in sys_path:
        if not path:
            path = '.'
        if not os.path.isdir(path):
            continue
        path = os.path.normcase(os.path.abspath(path))
        if not path.startswith(home_dir):
            logger.debug('Skipping system (non-environment) directory %s' % path)
            continue
        for filename in os.listdir(path):
            filename = os.path.join(path, filename)
            if filename.endswith('.pth'):
                if not os.access(filename, os.W_OK):
                    logger.warn('Cannot write .pth file %s, skipping' % filename)
                else:
                    fixup_pth_file(filename)
            if filename.endswith('.egg-link'):
                if not os.access(filename, os.W_OK):
                    logger.warn('Cannot write .egg-link file %s, skipping' % filename)
                else:
                    fixup_egg_link(filename)

def fixup_pth_file(filename):
    lines = []
    prev_lines = []
    f = open(filename)
    prev_lines = f.readlines()
    f.close()
    for line in prev_lines:
        line = line.strip()
        if (not line or line.startswith('#') or line.startswith('import ')
            or os.path.abspath(line) != line):
            lines.append(line)
        else:
            new_value = make_relative_path(filename, line)
            if line != new_value:
                logger.debug('Rewriting path %s as %s (in %s)' % (line, new_value, filename))
            lines.append(new_value)
    if lines == prev_lines:
        logger.info('No changes to .pth file %s' % filename)
        return
    logger.notify('Making paths in .pth file %s relative' % filename)
    f = open(filename, 'w')
    f.write('\n'.join(lines) + '\n')
    f.close()

def fixup_egg_link(filename):
    f = open(filename)
    link = f.read().strip()
    f.close()
    if os.path.abspath(link) != link:
        logger.debug('Link in %s already relative' % filename)
        return
    new_link = make_relative_path(filename, link)
    logger.notify('Rewriting link %s in %s as %s' % (link, filename, new_link))
    f = open(filename, 'w')
    f.write(new_link)
    f.close()

def make_relative_path(source, dest, dest_is_directory=True):
    """
    Make a filename relative, where the filename is dest, and it is
    being referred to from the filename source.

        >>> make_relative_path('/usr/share/something/a-file.pth',
        ...                    '/usr/share/another-place/src/Directory')
        '../another-place/src/Directory'
        >>> make_relative_path('/usr/share/something/a-file.pth',
        ...                    '/home/user/src/Directory')
        '../../../home/user/src/Directory'
        >>> make_relative_path('/usr/share/a-file.pth', '/usr/share/')
        './'
    """
    source = os.path.dirname(source)
    if not dest_is_directory:
        dest_filename = os.path.basename(dest)
        dest = os.path.dirname(dest)
    dest = os.path.normpath(os.path.abspath(dest))
    source = os.path.normpath(os.path.abspath(source))
    dest_parts = dest.strip(os.path.sep).split(os.path.sep)
    source_parts = source.strip(os.path.sep).split(os.path.sep)
    while dest_parts and source_parts and dest_parts[0] == source_parts[0]:
        dest_parts.pop(0)
        source_parts.pop(0)
    full_parts = ['..']*len(source_parts) + dest_parts
    if not dest_is_directory:
        full_parts.append(dest_filename)
    if not full_parts:
        # Special case for the current directory (otherwise it'd be '')
        return './'
    return os.path.sep.join(full_parts)



############################################################
## Bootstrap script creation:

def create_bootstrap_script(extra_text, python_version=''):
    """
    Creates a bootstrap script, which is like this script but with
    extend_parser, adjust_options, and after_install hooks.

    This returns a string that (written to disk of course) can be used
    as a bootstrap script with your own customizations.  The script
    will be the standard virtualenv.py script, with your extra text
    added (your extra text should be Python code).

    If you include these functions, they will be called:

    ``extend_parser(optparse_parser)``:
        You can add or remove options from the parser here.

    ``adjust_options(options, args)``:
        You can change options here, or change the args (if you accept
        different kinds of arguments, be sure you modify ``args`` so it is
        only ``[DEST_DIR]``).

    ``after_install(options, home_dir)``:

        After everything is installed, this function is called.  This
        is probably the function you are most likely to use.  An
        example would be::

            def after_install(options, home_dir):
                subprocess.call([join(home_dir, 'bin', 'easy_install'),
                                 'MyPackage'])
                subprocess.call([join(home_dir, 'bin', 'my-package-script'),
                                 'setup', home_dir])

        This example immediately installs a package, and runs a setup
        script from that package.

    If you provide something like ``python_version='2.4'`` then the
    script will start with ``#!/usr/bin/env python2.4`` instead of
    ``#!/usr/bin/env python``.  You can use this when the script must
    be run with a particular Python version.
    """
    filename = __file__
    if filename.endswith('.pyc'):
        filename = filename[:-1]
    f = open(filename, 'rb')
    content = f.read()
    f.close()
    py_exe = 'python%s' % python_version
    content = (('#!/usr/bin/env %s\n' % py_exe)
               + '## WARNING: This file is generated\n'
               + content)
    return content.replace('##EXT' 'END##', extra_text)

##EXTEND##

##file site.py
SITE_PY = """
eJzVPP1z2zaWv/OvQOXJUEplOh/dzo5T98ZJnNZ7buJt0mluXY+WkiCJNUWyBGlZe3P3t9/7AECA
pGS77f5wmkwskcDDw8P7xgMGg8FpUchsLtb5vE6lUDIuZytRxNVKiUVeimqVlPPDIi6rLTyd3cRL
qUSVC7VVEbaKguDpH/wET8WnVaIMCvAtrqt8HVfJLE7TrUjWRV5Wci7mdZlkS5FkSZXEafIvaJFn
kXj6xzEIzjMBM08TWYpbWSqAq0S+EJfbapVnYlgXOOfn0V/il6OxULMyKSpoUGqcgSKruAoyKeeA
JrSsFZAyqeShKuQsWSQz23CT1+lcFGk8k+Kf/+SpUdMwDFS+lpuVLKXIABmAKQFWgXjA16QUs3wu
IyFey1mMA/DzhlgBQxvjmikkY5aLNM+WMKdMzqRScbkVw2ldESBCWcxzwCkBDKokTYNNXt6oESwp
rccGHomY2cOfDLMHzBPH73IO4PghC37KkrsxwwbuQXDVitmmlIvkTsQIFn7KOzmb6GfDZCHmyWIB
NMiqETYJGAEl0mR6VNByfKNX6NsjwspyZQxjSESZG/NL6hEF55WIUwVsWxdII0WYv5XTJM6AGtkt
DAcQgaRB3zjzRFV2HJqdyAFAietYgZSslRiu4yQDZv0hnhHaPyfZPN+oEVEAVkuJX2tVufMf9hAA
WjsEGAe4WGY16yxNbmS6HQECnwD7Uqo6rVAg5kkpZ1VeJlIRAEBtK+QdID0WcSk1CZkzjdyOif5E
kyTDhUUBQ4HHl0iSRbKsS5IwsUiAc4Er3n34Ubw9e31++l7zmAHGMrtcA84AhRbawQkGEEe1Ko/S
HAQ6Ci7wj4jncxSyJY4PeDUNju5d6WAIcy+idh9nwYHsenH1MDDHCpQJjRVQv/+GLmO1Avr8zz3r
HQSnu6hCE+dvm1UOMpnFaylWMfMXckbwjYbzbVRUq1fADQrhVEAqhYuDCCYID0ji0myYZ1IUwGJp
kslRABSaUlt/FYEV3ufZIa11ixMAQhlk8NJ5NqIRMwkT7cJ6hfrCNN7SzHSTwK7zOi9JcQD/ZzPS
RWmc3RCOihiKv03lMskyRAh5IQgPQhpY3STAifNIXFAr0gumkQhZe3FLFIkaeAmZDnhS3sXrIpVj
Fl/UrfvVCA0mK2HWOmWOg5YVqVdatWaqvbz3Ivrc4jpCs1qVEoDXU0/oFnk+FlPQ2YRNEa9ZvKpN
TpwT9MgTdUKeoJbQF78DRU+VqtfSvkReAc1CDBUs8jTNN0Cy4yAQ4gAbGaPsMye8hXfwP8DF/1NZ
zVZB4IxkAWtQiPwuUAgETILMNFdrJDxu06zcVjJJxpoiL+eypKEeRuwjRvyBjXGuwfu80kaNp4ur
nK+TClXSVJvMhC1eFlasH1/xvGEaYLkV0cw0bei0xumlxSqeSuOSTOUCJUEv0iu77DBm0DMm2eJK
rNnKwDsgi0zYgvQrFlQ6i0qSEwAwWPjiLCnqlBopZDARw0DrguCvYzTpuXaWgL3ZLAeokNh8z8D+
AG7/AjHarBKgzwwggIZBLQXLN02qEh2ERh8FvtE3/Xl84NTzhbZNPOQiTlJt5eMsOKeHZ2VJ4juT
BfYaa2IomGFWoWu3zICOKOaDwSAIjDu0VeZrbr9NJtM6QXs3mQRVuT0G7hAo5AFDF+9hojQcv1mU
+RpfW/Q+gj4AvYw9ggNxSYpCso/rMdMrpICrlQvTFM2vw5ECVUlw+ePZu/PPZx/FibhqtNK4rZKu
YcyzLAbOJKUOfNEatlFH0BJ1V4LqS7wDC03rCiaJepMEyriqgf0A9U9lTa9hGjPvZXD2/vT1xdnk
p49nP04+nn86AwTBVMjggKaMFq4Gn09FwN/AWHMVaRMZdHrQg9enH+2DYJKoSbEttvAAbB1wYTmE
+Y5FiA8n2oxOkmyRhyNq/Cv70SesGbTTdHX81bU4ORHhr/FtHAbguDRNeRF/IB7+tC0kdK3gzzBX
oyCYywXw+41EqRg+JWd0xB2AiNAy18bx1zzJzHt67Q1BQjukHoDDZDJLY6Ww8WQSAmmpQ88HOkTs
0SKrD6FjsXW7jjQq+CklLEWGXcb4Xw+K8ZT6IRqMotvFNAIZWc9iJbkVTR/6TSaoKCaToR4QJIh4
HLwclv1QmCaoKMoEnEniFVQcU5Wn+BPho+iRyGA8g6oJF0nHK9FtnNZSDZ1JARGHwxYZUbslijgI
/IIhmL9m6UajNjUNz0AzIF+ag+oqW5TDzwE4GaAjTOSE0RUHPEwzxPRv7N4TDuDnhahjlWpBYZUk
Ls8uxctnLw7Rh4BAb26p4zVHs5hktbQPF7BaS1k5CHOvcEzCMHLpskDlhk+P98NcR3Zluqyw0Etc
ynV+K+eALTKws8riR3oD4TDMYxbDKoIyJSPMSs84azEGfzx7kBY02EC9NUEx62+W/oAjcJkpUB0c
zRKpdajN9qco89sELfx0q1+CgQL1hmbKeBOBs3Aek6EdAg0BrmeGlNrIEBRYWbOXSHgjSFTx80YV
RgTuAnXrNX29yfJNNuHw8wTV5HBkWRcFSzMvNmiW4EC8A8MBSOYQTTVEYyjgZwuUrUNAHqYP0wXK
kkMPgMC6KoqRHFgmvqIpcqiGwyKM0StBwltKNNK3ZgiKbwwxHEj0NrIPjJZASDA5q+CsatBMhrJm
msHADkl8rruIOO7zAbSoGIGhG2po3MjQ7+oYlLO4cJWS0w9t6OfPn5lt1IqSGojYFCeNdntB5i0q
tmAKE9AJxg3iFAmxwQY8SgBTK82a4vCjyAt2gWA9L7Vsg+WGkKqqiuOjo81mE+mQPi+XR2px9Je/
fv31X5+xTpzPiX9gOo606PxWdETv0I2MvjEW6Fuzci1+TDKfGwnWUJIrRP4f4vddncxzcXw4svoT
ubgxrPi/cT5AgUzMoExloO2gweiJOnwSvVQD8UQM3bbDEXsS2qRaK+ZbXehR5WC7wdOY5XVWhY4i
VeJLsG4QFs/ltF6GdnDPRpofMFWU06HlgcPn14iBzxmGr4wpnqCWILZAi++Q/kdmm5j8Ga0hkLxo
ojoh67Zfixnizh8u79Y7dITGzDBRyB0oEX6TBwugbdyVHPxoZxTtnuOMmo9nCIylDwzzaldwiIJD
uOBajF2pc7gafVSQpg2rZlAwrmoEBQ1u3ZSprcGRjQwRJHo3JsLmhdUtgE6tdJ0Jys0qQAt3nI61
a7OC4wkhD5yI5/REglN73Hn3jJe2TlPKorR41KMKA/YWGu10Dnw5NADGYlD+NOCWelnOP7QWhdeg
B1jOiRdksEWHmfCN6wMODgY97NSx+rt6M437QOAiUfuHASeMT3iAUoEwFUOfcXdxuKUtJ5taCO82
OMRTZpVIotUO2Wrrjl6Z2muXFkmGqtdZo2iW5uAUW6VIfNS8930FClzwcZ8t0wKoydCQw2l0Qs6e
J3+hbocpq2WNwb2b+0CM1oki44ZkWsF/4FVQToESQEBLgmbBPFTI/In9CSJn56u/7GAPS2hkCLfp
Li+kYzA0HPP+QCAZdQYEhCADEnZlkTxH1gYpcJizQJ5sw2u5U7gJRqRAzBwDQloGcKeXXnyDTyLc
dSABRch3lZKF+FIMYPnakvow1f2ncqnJGgydBuQp6HTDiZuKcNIQJ620hM/QfkKC9ieKHDh4Ch6P
m1x32dwwrc2SgK/u622LFChkSpwMRi6q14YwbgL3ixOnRUMsM4hhKG8gbxvFjDQK7HJr0LDgBoy3
5u2x9GM3YYF9h2GuXsj1HYR/YZmoWa5CjG87qQv3o7miSxuL7UUyHcAfbwEGo2sPkkx1+gKTLL9j
kNCDHvZB9yaLWZF5XG6SLCQFpul34i9NBw9LSs/GHX2kaOoIJopZxqN3JQgIbTcegTihJoCgXIZK
e/1dsHunOLBwufvA85qvjl9ed4k73pXgsZ/+pTq7q8pY4WqlvGgsFLhaXfuNShcmF2dbvWGoN5Qx
SihzBUGk+PDxs0BCcC51E28fN/WG4RGbe+fkfQzqoNfuJVdrdsQugAhqRWSUo/DxHPlwZB87uT0T
ewSQRzHMnkUxkDSf/B44+xYKxjicbzNMo7VVBn7g9ddfTXoSoy6SX381uGeUFjH6xH7Y8gTtyLSR
L3qnbbqUMk7J13A6UVIxa3jHtilGrNAp/NNMdt3jdOLHvDcmo4Hfad6JG83ngOgBUXY+/RViVaXT
W7dxklJOHtA4PEQ9Z8Jszhz04+NB2o8ypqTAY3k27o2E1NUzWJiQ4/pRdzraLzo1qd+eeNR8ilh1
UTnQW+jNDpC3Le7u/u2W/V5L/W/SWY8E5M1m0EPAB87B7E7+/58JKyuGppXVqKX1ldyv5w2wB6jD
HW7OHjekOzRvZi2MM8Fyp8RTFNCnYkNb0pTKw40JgDJnP6MHDi6j3th8U5clb0+SnBeyPMT9urHA
ahzjaVCRTxfM0XtZISa22YxSo07tRt6nOkOd7LQzCRs/tV9kV7lJkcjsNimhL2iVYfj9hx/Owi4D
6GGwUz84dx0NlzzcTiHcRzBtqIkTPqYPU+gxXX6/VLVdZZ+gZsvYJCA12bqE7eQdTdzavwb3ZCC8
/UHeh8WIcLaSs5uJpL1lZFPs6uRg3+BrxMRuOfs1PipeUKESzGSW1kgrdvSwwmxRZzNKx1cS7Lku
B8XyENox5nTTIo2XYkid55jq0NxI2ZDbuNTeTlHmWIAo6mR+tEzmQv5WxymGkXKxAFxwr0S/inh4
yniIt7zpzYVpSs7qMqm2QIJY5XqrifbHnYbTLU906CHJuwpMQNwxPxYfcdr4ngk3N+QywaifYMdJ
YpyHHcxeIHIXPYf3WT7BUSdUxzlmpLrbwPQ4aI+QA4ABAIX5D0Y6U+S/kfTK3c+iNXeJilrSI6Ub
2ebkcSCU4Qgja/5NP31GdHlrB5bL3Vgu92O5bGO57MVy6WO53I+lKxK4sDZJYiShL1HSzqL3FmS4
OQ4e5iyerbgd1vdhHR9AFIUJ6IxMcZmrl0nh7SQCQmrb2d+kh02BRcKFg2XOKVcNErkf90x08GgK
lJ3OVK6hO/NUjM+2q8jE73sURVQONKXuLG/zuIojTy6WaT4FsbXojhsAY9GuN+HcXHY7mXI2sWWp
Bpf/9en7D++xOYIamN106oaLiIYFpzJ8GpdL1ZWmJtgogB2ppV/3Qd00wIMHZnJ4lAP+7y0VFCDj
iA1tiOeiAA+Ayn5sM7c4Jgxbz3UVjX7OTM57GydikFWDZlI7iHR6efn29NPpgFJMg/8duAJjaOtL
h4uPaWEbdP03t7mlOPYBoda5lMb4uXPyaN1wxP021oBtub3PrlsPXjzEYPeGpf4s/62UgiUBQkU6
2fgYQj04+PlDYUKHPoYRO9Vh7k4OOyv2nSN7joviiH5fmrs9gL+3hjHGBAigXaihiQyaYKql9K15
3UNRB+gDfb0/HIK1Q692JONT1E6ixwF0KGub7Xb/vH0BNnpKVq/Pvjt/f3H++vL00/eOC4iu3IeP
Ry/E2Q+fBZUjoAFjnyjGnfgKC1/AsLiHWcQ8h381pjfmdcVJSej19uJC7wys8TgD1reizYngOVfN
WGico+Gsp32oy10Qo1QHSM65EaoOoXMlGC+t+cyCynUNLB1HmaKzWuvQS58HMueGaBs1AumDxi4p
GARXNMErqlSuTFRY8o6TPkvTg5S20bYOIaUcVGd32tlvMdl8LzFHneFJ01kr+qvQxTW8jlSRJhDJ
vQqtLOluWI3RMI5+aDdUGa8+Deh0h5F1Q571TizQar0KeW66/6hhtN9qwLBhsLcw70xSNQLV6GIt
lQixEe8chPIOvtql12ugYMFwY6nCRTRMl8DsYwiuxSqBAAJ4cgXWF+MEgNBaCT8BfexkB2SOxQDh
m/X88O+hJojf+pdfeppXZXr4D1FAFCS4ciXsIabb+C0EPpGMxNmHd6OQkaNKUPH3GkvAwSGhLJ8j
7VQuwzu2k6GS6UKXM/j6AF9oP4Fet7qXsih1937XOEQJeKKG5DU8UYZ+IVYXWdhjnMqoBRqr2y1m
eErM3fY2nwPxcSXTVBdEn7+9OAPfEQvuUYJ4n+cMhuN8CW7Z6lovPsXWAoUbuvC6RDYu0YWlTf15
5DXrzcyiyFFvrw7ArhNlP7u9OqnOMk6Ui/YQp82wnJLzCLkZlsOsLHN3txnS2W1GdEfJYcaYXJZU
NelzBnA0PY05MIKICYv6TbKZ9y6TrDJlcmkyA20KihfU6hhEBUmMJ9eI//KM0715qcyBF3hYbMtk
uaowpQ6dIyq2x+Y/nH6+OH9P1esvXja+dw+LjikeGHPpwgnWpWHOA764tWbIW5NJH+fqVwgDdRD8
ab/imogTHqDTj9OL+Kf9ik8cnTjxIM8A1FRdtIUEwwCnW5/0NBLBuNpoGD9u3VmDmQ+GMpJ4wEGX
F7jz6/KjbdkyKJT9MS8fsVexKDQNh6azWwfV/ug5LgrcXJkP+xvB2z4JM58pdL3pvNlVceV+OrKI
hx8Bo25rfwxTk9RpqqfjMNsubqHgVlvaXzInY+q0m2UoykDEodt55DJZvyrWzZkDvdrdDjDxjUbX
SGKvQh/8kg20n+FhYondiVZMRzo7QaYA8xlSHxGpwZNCuwAKhEpOh47kjkdPX3hzdGzC/XPUugss
5PegCHUBKB0syEvgRPjyG7uP/IrQQlV6LELHX8lkltvqJPxsVuhbPvfn2CsDlMpEsSvjbCmHDGts
YH7pE3tHIpa0rccxV0mrWkJzN3iodzsYvCsW/bsnBrMWH3Ta3chtWxv51MEGvccPfAhlvAHtXtTV
kNdq52YBNtdbsMMQkyS/hTvodQ96Ghb6Xb/17OHgh4ll3Etrr1pHW0L7QvuVsxICpkrRZoljhY2H
6BrmxgaeNFZ4YJ/qihH7u+e8kFPl6sJlFFyo3gwHukEr1B/wyRU+uZdQZXRzsEK/m8tbmebgFkHE
hYXvv9rC91FkUx29NUF/BoKX28ttP3r0pkHu2BTno+OkCljIKJPVEWLUm5C5B7kGH1z2X3TQEGc3
5Me++fl8LN68/xH+fy0/QOSD59fG4h+AiXiTlxAB8hlKOtyOpf0Vh3Z5rfCQG0GjzQS+BwBdqkuP
2rhxoc8c+IcNrBYTWGdZrvnyCUCR50jnihsbbirp4bc56tN1Fo0j17c0A/0SybD7AAQeGjjSLaNV
tU5RnTupjGZNrwYX52/O3n88i6o75Hbzc+CkOvwqHZyR3sgtcdNqLOyTWY1Prh2/9nuZFj1urY4M
zWEKjAxFCMFDYaNBvtsgthFAXGJ4L4rtPJ9F2BJ4n89vVRvwc0dOEHivHfaMIMIajvRWV+Ns42Og
hvilrZcG0JD66DlRT0IonuJBIn4cDfot5VhQ/hn+PL3ZzN30tT4RQhNsY9rMeuh3t6pxxXTW8Fxm
ItRO7EqYc4JpEqv1dOaeH/uQCX07BSg92o+Qi7hOKyEzEGEKxumaAND97pEvlhPmFrY4dA6K0inp
Jt4qpyImVmKAow7opDNunFBmD2LlH+IbthB4Fk3UfKgVoBOiFOHkTldVz1Ysxxy0EAF7CgQ2Sfby
RdghMg/KkeyscTVhnujYMUZLWen584Ph6Op5Y+wpezzzDnzOCrCDLqccgA4tnj59OhD/cb9/wqhE
aZ7fgOMEsPvCVnFBr3d4FnpydrW6vrd5EwFLzlbyCh5cU5bbPq8zSiHu6UoLIu1fAyPEtQktP5r2
LUvNybWSN4S5BW8saRPyU5bQHTSYApKocvVVPpgeMgJFLAm6IYzVLElCTifAemzzGs9qYTpQ84u8
A45PEMwY3+JOFgfDK/QBqbDSco9F50QMCPCACp14NDrsSqeVAM/J5VajOTnPkqo5Z/DM3eTUh7or
e7WM5isRb1AyzDxaxHCO/Xms2vjA+V4W9WKKfHblJgZbs+TX9+EOrA2Sli8WBlN4aBZplstyZowq
rlgySyoHjGmHcLgz3ahDBigKelAagIYnwzC3Em3ffmHXxcX0A+33HpqRdJlPZW8p4iROnLWq3aKo
GZ/SRZaQlm/NlxGM8p7Sz9of8MYSX+jkJxaZe5cpuMfd6kxfksB1Fs3NCQCHLuaxCtKyo6cjnNug
LHxmWh1uNHcqODXxGEQTbrdJWdVxOtEH+SfouU3sBrjG0x6T2nsA0Pos4Pbn4BAf6pJu8B1MNQzS
EysyTcn+iVjoJELkHj3yT+kUOfp6Lzw9jqnpZ3wRgKPBseWX5vDKQ1S+OULROX3gYjmm2qNw1K6o
7LTCfQ5TIm+d7HYc8KghW7B8h31WbPFOHpjWk3lE/0LfkaPLFHBj6tGDp8mUBgv7Co/v76srATH+
W4OgLBI5P3yiEDvG+Y9C1VAMddxA4REzDOnuCQL5ZWsnzykv5NrfXds3HaBff7UPrKuCewufac/E
V8v6aJtbidxs2uDnwHrEK3C6UW/MzWFkrZb43CbqEDaI9qy5qVdpH5mB1w+f8p4JP2BHNMTBNHe4
8rqPVha/faRqGgW/i0q6Vz+t0AnGUtFVzG9QmdXFsQ0V+TBfRmn2oVtAhJ/qpre0Psa7j4jRq5tw
3/S5/7656xaBnbnZP+vM3T9C49JA993NL300YAddE+JBVbkWo8mfI7pjvbXbn6LSn4W9hZEzVcSD
GrWxZsl1PHO/Y4HBIV/i6B6HClyQZtVbc+qcD2uzc5eTu9zMm6n43J6QpB3yuWYvNud0pc+Ea64m
crlUkxhvhJqQD0j1AR3jbryKd3QbkIzV1jgDeOcCgDCsoiu53GJNWHXwM/lmSt5edw7XCxqaitCc
qjaVzDm2154HgIs4pqf+JnPEZWmDVGI2RtVlUYKzNtD3F/K+b1+pXAPUxJfrWN0Y1E2Psb7ODofg
YgNzhIozCewAetQBQvDJCudmF67znEzsO+CXZ81R0WRsGUJm9VqWcdXckuDvLyXiW2cEOjiHC+xE
kI3YtTjFRSyx/OEghTGc/f6ldo4832/P+dCRVWkPZyvqoZMTjzl66ki54ebkzt6S5N7OMadrMSle
5Ns1hG3WcJ+9GQKWwlz5Q4pQh3T8Vl9DwvfTcc4Jq+ocPgK5d4+t+NWNVmexw2DRcJ65iqF77wSe
fCRD23edVIcLuhdH+czQjO/rDcssnd2EHY0tFU+4Ra/iaUYbNYEOFiLdE+j4xaaPDHQ8+A8MdPTl
X2BNND5aH/SWn94TEbGacG/SahgB+kyASLhh0rqHydjDoVvMCeFKcjewl1GyznROiBgzgRzZvWKF
QPCNWcqtfPNutDHj9kUivnTR4+8uPrw+vSBaTC5P3/zn6Xe0zY9ZvZbNenAkmOWHTO1Dr6zQjQr1
1mzf4A22PVfTcW28htB539nW6oHQfw6ib0Hbisx9vatDp5682wkQ3z/tFtRdKrsXcsf50rXL7oZs
q/4v0E+5WMv8cvbWzCOTU2ZxaBLG5n2T49My2kmB7Fo4p2yqq060U6ovM9uRnhnZ4j1aAUztIX/Z
zJ6pxLb5I3ZU2leEU8UhnmIxNwGAFM6kcyEV3UXFoCr/LvISlF2MOxTsMI7tvZ7UjrOYyl5Yi7sU
MxkZgnjHSAbd+bnCPpfpDioEASs8fd0SI2L0n877272yJ0pcHdKBtUNUNtf2F66ZdnJ/TnBHrLL3
liiz5Y27AdB4UafuLpft0+lAzh8lTfOFUyENmu8I6NyIpwL2Rp+JFeJ0K0KIEvVWDhZdER31nUMO
8mg3HewNrZ6Jw13HmdzjPEI8391w3joxpHu84B7qnh6qNodGHAuMdT+7zimJbwkyZ90FXVTiOR+4
26Ovx4Svt1fPj23KFvkdX7vXYCDtB45hv2pOBuy9GsvpTbxSjqn+A4uNRm3w1wOHNRdid4DTqXPe
EQSZ7TiGNPDe99dGmB7enb2DNqKW745hQmL4RI1oUk5luMbdPhl1JtuorC4MLnK/H0ZH+wEohNLv
m+CHb2MB9fxMx4PTmu4TtA4nHg115IEKHXxe4B7G62uwa3eno2kP6k4l//agADdo855ebxBr9hq4
lZfo2G0L2jNveGCH7edDfv39nz+gf7ckxnZ/sc+htq1e9h4sYScWi6hw87pFIfM4AusCCnNIahrr
b42E4+H9howONzVTQ65Ah4/qsvCuUAosyImdaMtvjUHwf71Zz9M=
""".decode("base64").decode("zlib")

##file ez_setup.py
EZ_SETUP_PY = """
eJzNWmuP28YV/a5fwShYSIJlLt8PGXKRJi5gIEiDPAoU9lY7zxVrilRJyhu1yH/vmeFDJLVU2iIf
ysDZXXJ45z7PuXekL784nqt9ns3m8/kf87wqq4IcjVJUp2OV52lpJFlZkTQlVYJFs/fSOOcn45lk
lVHlxqkUw7XqaWEcCftEnsSirB+ax/Pa+PuprLCApScujGqflDOZpEK9Uu0hhByEwZNCsCovzsZz
Uu2NpFobJOMG4Vy/oDZUa6v8aOSy3qmVv9nMZgYuWeQHQ/xzp+8byeGYF5XScnfRUq8b3lquriwr
xD9OUMcgRnkULJEJMz6LooQT1N6XV9fqd6zi+XOW5oTPDklR5MXayAvtHZIZJK1EkZFKdIsulq71
pgyreG6UuUHPRnk6HtNzkj3NlLHkeCzyY5Go1/OjCoL2w+Pj2ILHR3M2+0m5SfuV6Y2VRGEUJ/xe
KlNYkRy1eU1UtZbHp4LwfhxNlQyzxnnluZx98+5PX/387U+7v7z74cf3f/7O2BpzywyYbc+7Rz//
8K3yq3q0r6rj5v7+eD4mZp1cZl483TdJUd7flff4r9vtfm7cqV3Mxr8fNu7DbHbg/o6TikDgv3TE
Fpc3XmNzar8+nh3TNcXT02JjLKLIcRiRsWU7vsUjL6JxHNBQOj4LRMDIYn1DitdKoWFMIuJZrvB8
y5GURr4QrrRjzw5dn9EJKc5QFz/ww9CPeUQCHknmeVZokZhboRM6PI5vS+l08WAAibgdxNyhIghs
SVyHBMJ3hCcjZ8oid6gLpa7NLMlCN45J4PphHIc+IzyWPrECO7oppdPFjUjEcJcHgnHHcbxQ2mEs
Q06CIJaETUjxhroEjuX5xPEE94QtKAtDKSw3JsQTgQyFf1PKxS+MOsSOfOgRccKkpA63oY/lUpfa
zHtZChvlC3WlQ33fjXmAuIYy9AgPY9uBIBJb0YRFbJwvsIcLDk8GIXe4I6WwPcuK3cCTDvEmIs1s
a6gMgzscQn3uEsvxA88PEB9mu5FlkdCKrdtiOm38kONFxCimkRWGDvNj4rsk8lyX+JxPeqYW47di
uPACwiL4Mg5ZFPt+6AhfRD7SUdCIhbfFBJ02kUAlESGtAA5ymAg824M0B0bC4RPRBqgMfeNQIghq
2HY53kcZOZEIKfGpT6ARF7fFXCLFAzeWMbUgzGOe48Wh5XpcMEcwizmTkbKHvgk8FnvSpTIkIbLQ
FSxyhUUdhDv0YurcFtP5hkoSO7ZlUY4wcdQEJAnOXQQ+8KwomBAzwhlpWYFHZUCIQ0NuQS141kNi
W5EdMmcqUCOcCezAjh0hmOtLLxSImh0wHhDbgVQnnJIywhlpRwAogC+XSBXi+DGLIUXaPKRhJCfQ
io1wRliCh14QOSyOIyppCE9HFrLXQsxDeyrY7jBIhAppB5JzGOb7vu1Fns1C4BePozjwp6SM0Ipa
NLZdmzBCXceCM4BzofQ85gMoQlvelNJZhCSR2DPgnqTSRUVRGXsBs+AqoJ6YShhvaFGk0BrA7zqM
05iFDmXSA3w5gXQiIqfQyh9aJEQseWRBHRQkMla6ApjuhwAMHtnBVKT9oUVEAqu4BKvYoWULAeeG
ICefMhAeCaZQxh/FKOKuDAAIHmOERKHtIXG4G1LGuMt9PiElGFqEgonA8pFtB2CiKPJCByLAmL4X
o7SngDMYsRvzAyL9kMK/6B5QDYEFQzzPRYH5ZAobgqFF1JERCX0HZA/YpS5I2kKoufAlWgnfnZAS
juDOQoxkTDhzSWD7wrdtH2WIliICBE7mSzhiAhLJ2PfAAhxYbkkahEza0kEY8MiZqoBwaJEHjiXA
W4mWAQXouZ5t25KLyLXxL5zSJRp1Q5bqhZwYHok5+EOlIAA8ci3VWFm3pXQWMUrcCNiAnsOLXGap
nEW2wdkMzDJJA9HQIjt07BAgh0DHnNm+5ccW8SPqCtR57E9FOh5aBN2ZZ6GZsZWHqRcHwmOSCiuC
rcyainQ8QgYkGRo7cKsbRTwAOhEhrADgxQLXm+rvGimdRVIgtK7wiR1S22EIE/M9m4bgXjC/mGKS
eMhHjKBsbKlQkziCA5js2AWzhdSPHfQ4kPLrrDcRYLwpZ1Vx3tQD156U+zSh7byF3n0mfmECo8Z7
feedGomatXjYXzfjQhq7zyRN0O2LHW4todMuwzy4NtQAsNpoAxJptPfVzNiOB/VDdfEEs0WFcUGJ
0C+ae/FLfRfzXbsMcpqVX2w7KR9a0Q8XeerC3IVp8O1bNZ2UFRcF5rrlYIW65sqkxoJmPrzDFEYw
hvEvDGP5fV6WCU174x9GOvx9+MNqfiXsrjNz8Gg1+EvpI35JqqVT3y8Q3CLT7qodOhoO9aJmvNqO
hrl1p9aOklJsewPdGpPiDqPqNi9NdirwW51M3QtcpOS8tf1ZEySMjV+dqvwAPzBMl2eMohm/78zu
nRSouf5APiGWGJ4/w1VEOQjOU6YdSbWvx/nHRulHo9znp5SraZbUvu5Layfz7HSgojCqPakMDMKd
YC1LTcCZ8q4hMfV2Sp0yrl8RxuPAEY+GGmmXz/uE7dvdBbRWRxO1PGNxv1iZULL20qPaUsnpHWPs
RTE4IHlOMHPTSyYIvkZG1gmuVc5y+CMtBOHni/rY473sqafdrrdrzia0mKrRUkujQqvSOESfWLA8
42Xtm1aNI0GiKKfCI6qskipB6LKn3nlGHfHG/jwT+jyhPhvhtV5wap4qH754PqK0bA4bRCNMn+UU
+Qk7iVqVus6IcRBlSZ5EfcBxKbrHR50vBUlKYfx4LitxePeL8ldWByIzSIV79ckGoQpalPEqBZUx
9amH2Wao/vlMyl2NQrB/ayyOn552hSjzU8FEuVAIo7Y/5PyUilKdkvQAdPy4rglUHUceNG5bri5I
olJueymaXl02HhuVYFt261GhXTCgLRITnhVFtbTWapMeyDVA3e30pn+6Q9tjvl0TmJ0G5q2SUQcI
wD6WNXCQfvgCwncvtYDUd0jz6HqHgWizSa7l/KLx2+38VeOq1ZtGdl+FoYC/1Cu/zjOZJqyCazZ9
9O9H/r9F+/lP+0v2T+T78u32rlx1tdzWsD7K/JgNAX/OSLaoVEl1JQLMUMd3ukaa4zpVLacsQyqb
xvepQIa0y6/kqRpSpQwAErCl1VAmRQlHnEpVDgtIOLehN17/3FN+YY7kfcw+ZsuvT0UBaYDzWsBd
MeKtFVjrksvCJMVT+cF6uM1ZOn5pKYYxQKIPw7nuV9qHUZ0+qFe+hLUayfNPA1Ev5eB01nyToCQS
elIM/l1e/SkHL9zO55ppXyrr35tuVfGjPAc8+80LpKrLmFxIwUhzVrckGj5rG5KqPiHWLcb/KcnW
EK0+A2hJ9rc4Vt1Tu14TbI37jxfOnODFvGbDlgwVqbDqRNKLEQ3JDImk/YihANdQB9m6RwqldZ61
/erW6IHZ67sSvfddqVrveb9wRkfgda5Cbp87lM+MV8MWsSSfBbTfoiWvSeHveZItWwppl9biyoIp
cbpP/g5s3rbWCqra11GkZVUua7GrjSqwrz7niUqgoyCKL1t1yq4+BniuLp2KHIKUN8rWS2n+NFil
mnEVl+G76sJK85kU2VL5+fXvd9WfkDTA2iB5+VKW3+mUUJ+cLMVnkak/YM4Rys72Ij2qvu99nW29
3qNLFTQnKv/VZztL5YoZKGFtAF1m6tYB5ZwJOBKvoA5V5wuEFs8KjwnG2bLUb/c5QCO4OWu2BHQ3
Pc5lR6jM22w2Z7MlQExslIe1mANhe9Vu8VzUxLRHeKFE9ZwXn5pN18axZpecVqT5XE4hhUaJu3I2
UygCDzDdtesFkHypxKZyCtGwVd8Ac/V7RhFJsb5KmR7oXjVUOsvWqpquXkNHoZO1StRk2TROqRDH
N/WP5aj3GmZnC8OaF8u53mLEe7rkGnww8TM/imx5texL4wc0/ffPRVIBfBBj+Fe328DwT2v10eCz
ip5qF1ihyhDQyPKiOOnkSMVImI57Pz1UF14Jvb7FxPZqPmabGsJhgKkGkuVqqHGNItqaGivW82c6
hzvxwNR21GN49xKGQTUUbsYQgA02eheW5qVYrq4goqw2Wmj/ecNmLWhBwVT90sLW7D+5FH8fkOlL
NCyf11OMfeHc97c+NNUc+w6tVbOqJYiXmunRh9G3Oul6eOiw+kriZc3tAUNP6tZ1SzYcIwZThI6Z
Ko3e7MDywwGGmoMesj3OIc1A1l5NjLSLU3CB9vPqlTpteVjpNH0Wi0KntTAUjf9mqihLlZ9HXKXU
vuYQLDplmAA/LTuzhg1n0m/czd2u8dZuZ2wxElqmZdqL/3pE+CsAXoOrmotpmacCtToxGrdNP8ik
buyvGvpCHPLPGm91JOrvPOgJGMxRAXrT38DdUac+2ZI3RfWPYbPSm7z63c71MPgfDHT4eaP/Hk1t
m+ls/59T8laZdYJ/U8pVNr9Ud225PQxndu1sa4XEh1WK/RE4pjNFPXk5Q9Uuv5MDOvW15jemsDrN
5z9etUXzdYsoc4DgkyaiQh3/IgnRJF0Sev6CvMXyB7RT8/bbOebxPJw+5/X3bq6/mmKuFs2x5rHj
p3aEKS/w/LN+aqgSoackrV7X58QQ+aSGu7NC5H4WF838o3qt9ly5E3txiO65L921+lOtWF66ai2k
5UJNmouCLi7PumNm9e5Dc0QtW1J98ZhadmRXj4A1RX+Yqz/uig3+rYEVGB+aTrNuyNqNTJDvoVyu
HrqXzRIWd9R5VEPFfF5PCjVJ9x2DCGCErNqJQX+faNveNZ9EVRetur/sT+c73THsdk3Wdy5pZKwN
7ZY3TUvUOuDN2NgDqTANbqGnWQpSsP1y/jHrfx/oY7b88LdfH16tfp3r9mTVH2P02z0segGxQeT6
G1mpIRQKfDG/LtIWEWtV8f8PGy3Y1K330l49YAzTjnyln9YPMbri0ebhZfMXz01OyKY96lTvOWAG
M1o/breL3U4V7G636D4FSZVEqKlr+K2j6bD9+4P9gHdev4az6lLp0VevdrrlzubhJV7UGHGRqRbV
178BYnMUkw==
""".decode("base64").decode("zlib")

##file distribute_setup.py
DISTRIBUTE_SETUP_PY = """
eJztG2tz2zbyu34FTh4PqYSi7TT3GM+pM2nj9DzNJZnYaT8kHhoiIYk1X+XDsvrrb3cBkCAJyc61
dzM3c7qrIxGLxWLfuwCP/lTs6k2eTabT6Xd5Xld1yQsWxfBvvGxqweKsqnmS8DoGoMnliu3yhm15
VrM6Z00lWCXqpqjzPKkAFkdLVvDwjq+FU8lBv9h57JemqgEgTJpIsHoTV5NVnCB6+AFIeCpg1VKE
dV7u2DauNyyuPcaziPEoogm4IMLWecHylVxJ4z8/n0wYfFZlnhrUBzTO4rTIyxqpDTpqCb7/yJ2N
dliKXxsgi3FWFSKMV3HI7kVZATOQhm6qh98BKsq3WZLzaJLGZZmXHstL4hLPGE9qUWYceKqBuh17
tGgIUFHOqpwtd6xqiiLZxdl6gpvmRVHmRRnj9LxAYRA/bm+HO7i99SeTa2QX8TekhRGjYGUD3yvc
SljGBW1PSZeoLNYlj0x5+qgUE8W8vNLfql37tY5Tob+vspTX4aYdEmmBFLS/eUk/Wwk1dYwqI0eT
fD2Z1OXuvJNiFaP2yeFPVxcfg6vL64uJeAgFkH5Jzy+QxXJKC8EW7F2eCQObJrtZAgtDUVVSVSKx
YoFU/iBMI/cZL9fVTE7BD/4EZC5s1xcPImxqvkyEN2PPaaiFK4FfZWag90PgqEvY2GLBTid7iT4C
RQfmg2hAihFbgRQkQeyF/80fSuQR+7XJa1AmfNykIquB9StYPgNd7MDgEWIqwNyBmBTJdwDmmxdO
t6QmCxEK3OasP6bwOPA/MG4YHw8bbHOmx9XUYccIOIJTMMMhtenPHQXEOviiVqxuhtLJK78qOFid
C98+BD+/urz22IBp7Jkps9cXb159ensd/HTx8ery/TtYb3rq/8U/ezlthz59fIuPN3VdnJ+cFLsi
9qWo/LxcnygnWJ1U4KhCcRKddH7pZDq5urj+9OH6/fu3V8GbVz9evB4sFJ6dTScm0Icffwgu3715
j+PT6ZfJP0XNI17z+U/SHZ2zM/908g786LlhwpN29LiaXDVpysEq2AN8Jv/IUzEvgEL6PXnVAOWl
+X0uUh4n8snbOBRZpUBfC+lACC8+AIJAgvt2NJlMSI2Vr3HBEyzh35m2AfEAMSck5ST3LodpsE4L
cJGwZe1N/PQuwu/gqXEc3Ia/5WXmOhcdEtCB48rx1GQJmCdRsI0AEYh/LepwGykMrZcgKLDdDcxx
zakExYkI6cL8vBBZu4sWJlD7UFvsTfbDJK8EhpfOINe5IhY33QaCFgD8idw6EFXweuP/AvCKMA8f
JqBNBq2fT29m441ILN1Ax7B3+ZZt8/LO5JiGNqhUQsMwNMZx2Q6y161uOzPTnWR53XNgjo7YsJyj
kDsDD9ItcAU6CqEf8G/BZbFtmcPXqCm1rpjJiW8sPMAiBEEL9LwsBRcNWs/4Mr8XetIqzgCPTRWk
5sy0Ei+bGB6I9dqF/zytrPAlD5B1/9fp/wGdJhlSLMwYSNGC6LsWwlBshO0EIeXdcWqfjs9/xb9L
9P2oNvRojr/gT2kgeqIayh3IqKa1qxRVk9R95YGlJLCyQc1x8QBLVzTcrVLyGFLUy/eUmrjO93mT
RDSLOCVtZ71GW1FWEAHRKod1VTrstVltsOSV0BszHkci4Tu1KrJyqAYK3unC5Py4mhe748iH/yPv
rIkEfI5ZRwUGdfUDIs4qBx2yPDy7mT2dPcosgOB2L0bGvWf/+2gdfPZwqdOrRxwOAVLOhuSDPxRl
7Z56rJO/yn77dY+R5C911acDdEDp94JMQ8p7UGOoHS8GKdKAAwsjTbJyQ+5ggSrelBYmLM7+7IFw
ghW/E4vrshGtd005mXjVQGG2peSZdJQvqzxBQ0VeTLolDE0DEPzXNbm35VUguSTQmzrF3ToAk6Ks
raIkFvmb5lGTiAorpS/tbpyOK0PAsSfu/TBE01uvDyCVc8MrXtel2wMEQwkiI+hak3CcrThoz8Jp
qF8BD0GUc+hqlxZiX1nTzpS59+/xFvuZ12OGr8p0d9qx5NvF9LlabWYha7iLPj6VNn+fZ6skDuv+
0gK0RNYOIXkTdwb+ZCg4U6vGvMfpEOogI/G3JRS67ghiek2enbYVmT0Hozfjfrs4hoIFan0UNL+H
dJ0qmS/ZdIwPWykhz5wa601l6oB5u8E2AfVXVFsAvpVNhtHFZx8SAeKx4tOtA87SvERSQ0zRNKGr
uKxqD0wT0FinO4B4p10Om38y9uX4Fvgv2ZfM/b4pS1gl2UnE7LicAfKe/xc+VnGYOYxVWQotrt0X
/TGRVBb7AA1kA5Mz7PvzwE/c4BSMzNTYye/2FbNfYw1PiiH7LMaq1202A6u+y+s3eZNFv9toHyXT
RuIo1TnkroKwFLwWQ28V4ObIAtssCsPVgSj9e2MWfSyBS8Ur5YWhHn7dtfhac6W42jYSwfaSPKTS
hdqcivFxLTt3GVTyMim8VbTfsmpDmdkS25H3PIl72LXlZU26FCVYNCdTbr0C4cL2HyW91DFp+5Cg
BTRFsNseP24Z9jhc8BHhRq8uskiGTezRcuacODOf3Uqe3OKKvdwf/IsohU4h236XXkVEvtwjcbCd
rvZAHdYwzyLqdRYcA/1SrNDdYFszrBuedB1X2l+NlVTtazH8RxKGXiwioTYlVMFLikIC29yq31wm
WFZNDGu0xkoDxQvb3Hr9W4DqgK2fXnLsYxm2/g0doJK+bGqXvVwVBcmet1hk/sfvBbB0TwquQVV2
WYaIDvalWquGtQ7yZol2do48f3Wfx6jVBVpu1JLTZTijkN4WL631kI+vph5uqe+yJVGKS+5o+Ih9
FDw6odjKMMBAcgaksyWY3J2HHfYtKiFGQ+laQJPDvCzBXZD1DZDBbkmrtb3EeNZRC4LXKqw/2JTD
BKEMQR94NMioJBuJaMksj023y+kISKUFiKwbG/lMJQlYy5JiAAG6RB/AA35LuINFTfiuc0oShr0k
ZAlKxqoSBHddgfda5g/uqslC9GbKCdKwOU7tVY89e3a3nR3IimXzv6tP1HRtGK+1Z7mSzw8lzENY
zJmhkLYly0jtfZzLVtKozW5+Cl5Vo4HhSj6uA4IeP28XeQKOFhYw7Z9X4LELlS5YJD0hsekmvOEA
8OR8fjhvvwyV7miN6In+UW1Wy4zpPswgqwisSZ0d0lR6U2+VohNVAfoGF83AA3cBHiCru5D/M8U2
Ht41BXmLlUysRSZ3BJFdByTyluDbAoVDewREPDO9BnBjDLvQS3ccOgIfh9N2mnmWntarPoTZLlW7
7rShm/UBobEU8PUEyCYxNgTkDIhimc+ZmwBD2zq2YKncmuadPRNc2fwQ6fbEEAOsZ3oXY0T7JjxU
1myzCk27uCHvDR4rVKM9SwSZ2OrIjE8hyjr++7ev/eMKj7TwdNTHP6PO7kdEJ4MbBpJc9hQliRqn
avJibYs/Xduo2oB+2BKb5veQLINpBGaH3C0SHooNKLvQnepBGI8r7DWOwfrUf8ruIBD2mu+QeKk9
GHP369cK646e/8F0VF8IMBrBdlKAanXa7Kt/XZzrmf2YZ9gxnGNxMHT3evGRt1yC9O9Mtqz65VHH
ga5DSim8eWhurjtgwGSkBSAn1AKRCHkkmzc1Jr3oPbZ819mcrnOGCZvBHo9J1VfkDySq5huc6Jy5
shwgO+jBSlfViyCjSdIfqhkes5xXqs624ujIt3fcAFPgQxflsT41VmU6AsxblojaqRgqfut8h/xs
FU3xG3XNNVt43qD5p1r4eBMBvxrc0xgOyUPB9I7Dhn1mBTKodk1vM8Iyjuk2vQSnKhv3wFZNrOLE
nja6c9Vd5ImMNoEz2EnfH+/zNUPvvA9O+2q+gnS6PSLG9RVTjACGIO2NlbZt3dpIx3ssVwADnoqB
/09TICLIl7+43YGjr3vdBZSEUHfJyPZYl6Hn3CTdXzOl53JNckElLcXUY27YImzNHN1YGLsg4tTu
nngEJqcilfvkUxNZEXYbVZHYsCJ1aFN1fhAW+NLTOXffVQFP0vYVTm9Aysj/aV6OHaDV80jwA35n
6MO/R/nLSD6a1aVErYM8nBZZ3ScB7E+RJKvqNifazypDRj5McIZJyWAr9cbgaLcV9fixrfTIMDpl
Q3k9vr/HTGzoaR4Bn/Xy+TbodTndkQolEIHCO1SlGH/Z8uu9Cioz4IsffpijCDGEgDjl969Q0HiU
wh6Ms/tiwlPjquHbu9i6J9kH4tO7lm/9RwdZMXvEtB/l3H/FpgxW9MoOpS32ykMNav2Sfco2oo2i
2Xeyj7k3nFlO5hRmatYGRSlW8YOrPX0XXNogR6FBHUpC/X1vnPcbe8Pf6kKdBvysv0CUjMSDETaf
n53ftFkUDXr62p3ImlSUXF7IM3snCCpvrMp8az4vYa/yHoTcxDBBh00ADh/WLOsK28yoxAsMIxKP
pTFT54WSDM0skrh2HVxn4cw+zwencwYLNPvMxRSu4RGRpApLQ0mF9cA1Ac2Utwi/lfyx95B65Faf
CfK5hcqvpbSjEZjbVKJ06GihuxyrjgqxjWvt2NhWaWdbDENq5EhVh8p+FXI6UDTOHfX1SJvt7j0Y
P9ShOmJb4YBFhUCCJcgb2S0opHGrJ8qFZEolRIrnDObx6LhLQj+3aC79UkHdO0I2jDdkxCFMTGHy
tvIxa+uf6fsf5XkvJtvgFUtwRr3yxJ64D7SFYj5iWJAbVx5Xce56V4gR37BVaRwkvfpw+QcTPuuK
wCFCUMi+Mpq3ucx3C8ySRBbmdtEcsUjUQt2aw+CNJ/FtBERNjYY5bHsMtxiS5+uhoT6b7zwYRY9c
GrRbt0Msqyhe0KGC9IWokOQL4wcitijz+zgSkXz9IV4pePNFi8poPkTqwl3qdYcauuNoVhz9wGGj
zC4FhQ0Y6g0JBkTyLMR2D3SsrfJGONCygfpjf43SS8PAKqUcK/O6ntqSZRO+yCIVNOjO2J5NZXN5
m68TXo8OtO/9fTSrVPVkRRrgsHlYS1PFuPC5n6R9GZOFlMMJlCLR3Zd/os71uxFfkYPuTUIPNJ8H
vOnPG7efTd1oj+7QrOl8Wbo/Ous1/H0mhqLtZ/+/V54Deum0MxNGwzzhTRZuuhSuezKMlB/VSG/P
GNrYhmNrC99IkhBU8Os3WiRUERcs5eUdnuXnjNMBLO8mLJvWeNpU7/ybG0wXPjvz0LyRTdkZXrFJ
xFy1AObigd5fgpx5nvIMYnfk3BghTmM8vWn7Adg0MxPMz/03Lm7Y83baROOg+znWl2la7hmXkiuR
rGTjfDH1px5LBV4cqBYYU7qTGXWRmg6CFYQ8ZqRLACVwW7IWf4byipG+R6z3111oQJ+M73rl2wyr
6jSP8K0w6f+x2U8AhSjTuKroNa3uyE4jiUEJqeEFMo8qn93iBpz2Ygi+ogVIV4IIGV2jBkIVB+Ar
TFY7ctATy9SUJ0REiq/c0WUR4CeRTA1AjQd77EqLQWOXO7YWtcLlzvo3KFRCFubFzvwNhRhk/OpG
oGSovE6uARTju2uDJgdAH27avECLZZQP6AGMzclq0lYfsBL5Q4goCqRXOath1f8e+KUjTViPHnWh
peIrgVIVg2P9DtLnBVSgkavW6LsyTdeCuOXjn4OAeJ8M+zYvX/6NcpcwTkF8VDQBfad/PT01krFk
5SvRa5xS+duc4qNAaxWsQu6bJJuGb/b02N+Z+8JjLw0OoY3hfFG6gOHMQzwvZtZyIUwLgvGxSSAB
/e50asg2ROpKzHaAUlLv2o4eRojuxG6hFdDH435QX6TZQQKcmccUNnl1WDMIMje66AG4WgturRZV
l8SBqdyQeQOlM8Z7RNI5oLWtoQXeZ9Do7JykHG6AuE7GCu9sDNjQ+eITAMMN7OwAoCoQTIv9N269
ShXFyQlwP4Eq+GxcAdON4kF1bbunQMiCaLl2QQmnyrXgm2x44UnocJDymGrue4/tueTXBYLLQ6+7
kgpc8GqnoLTzO3z9X8X44cttQFxM918weQqoIg8CJDUI1LuURHcbNc/Ob2aTfwH3muVf
""".decode("base64").decode("zlib")

##file activate.sh
ACTIVATE_SH = """
eJytVU1v4jAQPW9+xTT0ANVS1GsrDlRFAqmFqmG72m0rY5IJsRRslDiktNr/vuMQ8tFQpNU2B4I9
H36eeW/SglkgYvBFiLBKYg0LhCRGD1KhA7BjlUQuwkLIHne12HCNNpz5kVrBgsfBmdWCrUrA5VIq
DVEiQWjwRISuDreW5eE+CtodeLeAnhZEGKMGFXqAciMiJVcoNWx4JPgixDjzEj48QVeCfcqmtzfs
cfww+zG4ZfeD2ciGF7gCHaDMPM1jtvuHXAsPfF2rSGeOxV4iDY5GUGb3xVEYv2aj6WQ0vRseAlMY
G5DKsAawwnQUXt2LQOYlzZoYByqhonqoqfxZf4BLD97i4DukgXADCPgGgdOLTK5arYxZB1xnrc9T
EQFcHoZEAa1gSQioo/TPV5FZrDlxJA+NzwF+Ek1UonOzFnKZp6k5mgLBqSkuuAGXS4whJb5xz/xs
wXCHjiVerAk5eh9Kfz1wqOldtVv9dkbscfjgjKeTA8XPrtaNauX5rInOxaHuOReNtpFjo1/OxdFG
5eY9hJ3L3jqcPJbATggXAemDLZX0MNZRYjSDH7C1wMHQh73DyYfTu8a0F9v+6D8W6XNnF1GEIXW/
JrSKPOtnW1YFat9mrLJkzLbyIlTvYzV0RGXcaTBfVLx7jF2PJ2wyuBsydpm7VSVa4C4Zb6pFO2TR
huypCEPwuQjNftUrNl6GsYZzuFrrLdC9iJjQ3omAPBbcI2lsU77tUD43kw1NPZhTrnZWzuQKLomx
Rd4OXM1ByExVVkmoTwfBJ7Lt10Iq1Kgo23Bmd8Ib1KrGbsbO4Pp2yO4fpnf3s6MnZiwuiJuls1/L
Pu4yUCvhpA+vZaJvWWDTr0yFYYyVnHMqCEq+QniuYX225xmnzRENjbXACF3wkCYNVZ1mBwxoR9Iw
WAo3/36oSOTfgjwEEQKt15e9Xpqm52+oaXxszmnE9GLl65RH2OMmS6+u5acKxDmlPgj2eT5/gQOX
LLK0j1y0Uwbmn438VZkVpqlfNKa/YET/53j+99G8H8tUhr9ZSXs2
""".decode("base64").decode("zlib")

##file activate.bat
ACTIVATE_BAT = """
eJyFUkEKgzAQvAfyhz0YaL9QEWpRqlSjWGspFPZQTevFHOr/adQaU1GaUzI7Mzu7ZF89XhKkEJS8
qxaKMMsvboQ+LxxE44VICSW1gEa2UFaibqoS0iyJ0xw2lIA6nX5AHCu1jpRsv5KRjknkac9VLVug
sX9mtzxIeJDE/mg4OGp47qoLo3NHX2jsMB3AiDht5hryAUOEifoTdCXbSh7V0My2NMq/Xbh5MEjU
ZT63gpgNT9lKOJ/CtHsvT99re3pX303kydn4HeyOeAg5cjf2EW1D6HOPkg9NGKhu
""".decode("base64").decode("zlib")

##file deactivate.bat
DEACTIVATE_BAT = """
eJxzSE3OyFfIT0vj4spMU0hJTcvMS01RiPf3cYkP8wwKCXX0iQ8I8vcNCFHQ4FIAguLUEgWIgK0q
FlWqXJpcICVYpGzx2BAZ4uHv5+Hv6wq1BWINXBTdKriEKkI1DhW2QAfhttcxxANiFZCBbglQSJUL
i2dASrm4rFz9XLgAwJNbyQ==
""".decode("base64").decode("zlib")

##file distutils-init.py
DISTUTILS_INIT = """
eJytV0tv4zYQvutXTG0UktpELdpbAKNAsZcAix6KBXoIAoKRKJuNTAokHdv76ztDyhT18LaHCkjA
kPP8ZuYjI4+9Ng60zWRY2WtcnrlRUu0t3DZ0X+tGwPa2kBaUdsDhQxp34p1QH3DUzakTD2A1nAXU
XMHJoqQDp6GVqgF3EGBd08m3DCbfFp69G67cd/AF1bV5B62gv/bXB1RDb8eTdfAm0GNwg7vcgRFW
NsKCVGR8YRU9PfZXd9DqJ9SSrRTN46W6Vl+hkUbUTptrluFS8aOAHUJR9dwdqmGHjqw7OdlZRvuJ
xN9aqmImXgRoKsZa2QnGygfIo4G8zGQb1ZU2R1oUUwcl7BZBFAudaL988gnfalXRoogYbL4g2kl1
oivoef3O9wilg+8t8L4X3FgqEsIbgARLgHS65k5iGbgNm1frxHE09NumzERnRQiD+RQYq6Sywrji
5weYZefFxEXU2ERihM9jORVF5BiTSjo011/zsqyM4E1RZrd2JPGkbWutWrnPsmy7xexcfYC3k+wa
Ji4ORtPQaGFV7uBd6TMc8Adz3gvnk8NWsUlXBEMHasIztq4+W3ikVj5w01CVAyIkgggafRq62zsX
DcVU9Ua08kIxt+HvjrsWi0hFztHor7/kAbnW6ATVqtbHI1dNNaYwJDpuYEE0LuOGN1N33NpRqJhI
DL1CXyNaGkfeya+C6Z4qbKGwomsTIfoobtytEBrDzZUhOpYG/w+txNNs1mBFdAcvrxOx7JvySeNM
WoOww/J3LAD6AJvPWKtNWU7MTbKt5vmF9JbBrEO/Cnj8gw0E5A3Md5Oq7cZD35ijG1oNrWKfsoxC
J35koY39eBN6JFZ9wl9Gvp0ojWohlQ3FnO6mxWx9b+5g1UkCSxhuNg7LjOwWA5qg1u7zYGSbcJy4
oIAt5naHsLYxtqTsC9lYsC38RXSP81rzrgujJswj3i8GQkJACWVD22IMgdJx0npt5SUf+5V0fPYD
6W+QYSa5bAJPRWJbVVrVmUst2vjWwRPBMonai0tLR8VUaIwFOQSZCIkYubrDIAoP43J2SaYSqrFn
ibdGPos4L5cjHOphxFF/iILUy2x6RHeFaoqV8I1wJ6OCWPYfGhfRWTbzdEoir89GBRmbhUsdr4ga
DUXBanrkhyMezvQKomNme1Hjs6DeYfeF4uyI3QZsEMSwuWS9Yd87T9kpBWMZ7NTpzWWZ3QsS3xKN
rhkb5nf9MLuXfwrNTHeBJBLxPSTpuXYXSTxcImnxIdfgRUmnd5FNhYBI93+EehHVNKZ/AR4l7gOf
HK4DP0NypjsCPxx/cH9TTk0lZyvQJ6fFD9zsb5zqsRnsrXgZZCP+33qS0IfR0r28xmPT67jz13HU
I+qxSOoIeC2KGBQ9B2tX+lLnn59///T8Z+7/h0Aai0JTTorbLzeFV4zmFtcWb+V3fGsRH+KlEDVF
dzcCostZBOidYLnjGN2N6x/hZfD9OnFOVtNmjBrZ3bqt9NfKaXa3KxYdlnbMPy8itX8=
""".decode("base64").decode("zlib")

##file distutils.cfg
DISTUTILS_CFG = """
eJxNj00KwkAMhfc9xYNuxe4Ft57AjYiUtDO1wXSmNJnK3N5pdSEEAu8nH6lxHVlRhtDHMPATA4uH
xJ4EFmGbvfJiicSHFRzUSISMY6hq3GLCRLnIvSTnEefN0FIjw5tF0Hkk9Q5dRunBsVoyFi24aaLg
9FDOlL0FPGluf4QjcInLlxd6f6rqkgPu/5nHLg0cXCscXoozRrP51DRT3j9QNl99AP53T2Q=
""".decode("base64").decode("zlib")

##file activate_this.py
ACTIVATE_THIS = """
eJyNUk2L3DAMvftXiCxLEphmSvc2MIcu9NaWHnopwxCcRNlRN7GD7clM/n0lp5mPZQs1JLb8pKcn
WUmSPE9w9GReAM9Yt9RhFg7kSzmtoKE6ZGU0ynJ7AfIcJnuEE3Wd0nWgUQcEQWEkF466QzMCf+Ss
6dGEQqmfgtbaQIWcDxs4HdBElv7og1wBg3gmH0TMjykcrAEyAd3gkP8rMDaocMDbHBWZ9RBdVZIk
SgU3bRTwWjQrPNc4BPiue/zinHUz7DRxws/eowtkTUSyiMhKfi2y3NHMdXX0itcOpYMOh3Ww61g8
luJSDFP6tmH3ftyki2eeJ7mifrAugJ/8crReqUqztC0fC4kuGnKGxWf/snXlZb8kzXMmboW0GDod
Wut62G4hPZF5+pTO5XtiKYOuX/UL+ptcvy2ZTPKvIP1KFdeTiuuHxTXNFXYe/5+km0nmJ3r0KTxG
YSM6z23fbZ7276Tg9x5LdiuFjok7noks1sP2tWscpeRX6KaRnRuT3WnKlQQ51F3JlC2dmSvSRENd
j3wvetUDfLOjDDLPYtPwjDJb7yHYeNXyMPMLtdEQKRtl8HQrdLdX3O4YxZP7RvfcNH6ZCPMsi8td
qZvLAN7yFnoY0DSZhOUXj4WWy+tZ8190ud1tPu5Zzy2N+gOGaVfA
""".decode("base64").decode("zlib")

if __name__ == '__main__':
    main()

## TODO:
## Copy python.exe.manifest
## Monkeypatch distutils.sysconfig<|MERGE_RESOLUTION|>--- conflicted
+++ resolved
@@ -2,11 +2,7 @@
 """Create a "virtual" Python installation
 """
 
-<<<<<<< HEAD
-virtualenv_version = "1.4.9"
-=======
-virtualenv_version = "1.4.8-pypy"
->>>>>>> df06e77c
+virtualenv_version = "1.4.9-pypy"
 
 import sys
 import os
