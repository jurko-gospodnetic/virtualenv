--- conflicted
+++ resolved
@@ -51,18 +51,13 @@
 
 is_jython = sys.platform.startswith('java')
 is_pypy = hasattr(sys, 'pypy_version_info')
-is_win  = (sys.platform == 'win32')
+is_win = (sys.platform == 'win32')
 is_cygwin = (sys.platform == 'cygwin')
 is_darwin = (sys.platform == 'darwin')
 abiflags = getattr(sys, 'abiflags', '')
 
 user_dir = os.path.expanduser('~')
-<<<<<<< HEAD
 if is_win:
-    user_dir = os.environ.get('APPDATA', user_dir)  # Use %APPDATA% for roaming
-=======
-if sys.platform == 'win32':
->>>>>>> 1fa4d75f
     default_storage_dir = os.path.join(user_dir, 'virtualenv')
 else:
     default_storage_dir = os.path.join(user_dir, '.virtualenv')
